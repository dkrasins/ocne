// Copyright (c) 2024, 2025, Oracle and/or its affiliates.
// Licensed under the Universal Permissive License v 1.0 as shown at https://oss.oracle.com/licenses/upl.

package capi

import (
	"bufio"
	"bytes"
	"context"
	"fmt"
	"os"
	"path/filepath"
	"slices"
	"strings"
	"time"

<<<<<<< HEAD
	"github.com/oracle-cne/ocne/pkg/cluster/template/common"
	oci2 "github.com/oracle-cne/ocne/pkg/cluster/template/oci"

=======
	"github.com/oracle-cne/ocne/pkg/application"
>>>>>>> 7ef729e5
	"github.com/oracle-cne/ocne/pkg/catalog"
	"github.com/oracle-cne/ocne/pkg/cluster/driver"
	"github.com/oracle-cne/ocne/pkg/commands/application/install"
	"github.com/oracle-cne/ocne/pkg/commands/cluster/start"
	"github.com/oracle-cne/ocne/pkg/commands/image/create"
	"github.com/oracle-cne/ocne/pkg/commands/image/upload"
	"github.com/oracle-cne/ocne/pkg/config/types"
	"github.com/oracle-cne/ocne/pkg/constants"
	"github.com/oracle-cne/ocne/pkg/k8s"
	"github.com/oracle-cne/ocne/pkg/k8s/client"
	"github.com/oracle-cne/ocne/pkg/util"
	"github.com/oracle-cne/ocne/pkg/util/logutils"
	"github.com/oracle-cne/ocne/pkg/util/oci"
	log "github.com/sirupsen/logrus"
	"gopkg.in/yaml.v3"
	v1 "k8s.io/api/core/v1"
	metav1 "k8s.io/apimachinery/pkg/apis/meta/v1"
	"k8s.io/apimachinery/pkg/apis/meta/v1/unstructured"
	"k8s.io/client-go/kubernetes"
	"k8s.io/client-go/rest"
	capiclient "sigs.k8s.io/cluster-api/cmd/clusterctl/client"
)

const (
	DriverName       = "oci"
	ClusterNameLabel = "cluster.x-k8s.io/cluster-name"

	OciCcmChart         = "oci-ccm"
	OciCcmNamespace     = "kube-system"
	OciCcmRelease       = "oci-ccm"
	OciCcmVersion       = "1.30.0"
	OciCcmSecretName    = "oci-cloud-controller-manager"
	OciCcmCsiSecretName = "oci-volume-provisioner"

)

// Go does not allow slices or maps as constants.  Pretend they are.
var OCIClusterControlPlaneEndpointHost = []string{"spec", "controlPlaneEndpoint", "host"}

type ClusterApiDriver struct {
	Ephemeral           bool
	BootstrapKubeConfig string
	KubeConfig          string
	Config              *types.Config
	ClusterConfig       *types.ClusterConfig
	ClusterResources    string
	ResourceNamespace   string
	FromTemplate        bool
	Deleted             bool
}

func (cad *ClusterApiDriver) getApplications() ([]install.ApplicationDescription, error) {
	ociConfig, err := oci.GetConfig(cad.ClusterConfig.Providers.Oci.Profile)
	if err != nil {
		return nil, err
	}

	proxyValues := map[string]interface{}{
		"httpsProxy": cad.ClusterConfig.Providers.Oci.Proxy.HttpsProxy,
		"httpProxy":  cad.ClusterConfig.Providers.Oci.Proxy.HttpProxy,
		"noProxy":    cad.ClusterConfig.Providers.Oci.Proxy.NoProxy,
	}

	initContainerValues := []map[string]interface{}{
		{
			"name":  "update-ca-trust-store",
			"image": "os/oraclelinux:8-slim",
			"command": []string{
				"/scripts/update-ca-trust-store.sh",
			},
			"args": []string{
				"/etc/oci/pcaCerts",
				"/certs",
			},
			"volumeMounts": []map[string]interface{}{
				{
					"name":      "auth-config-dir",
					"mountPath": "/etc/oci",
					"readOnly":  true,
				},
				{
					"name":      "certificates",
					"mountPath": "/certs",
					"readOnly":  false,
				},
				{
					"name":      "scripts",
					"mountPath": "/scripts",
				},
			},
			"securityContext": map[string]interface{}{
				"runAsNonRoot": false,
			},
		},
	}

	volumeMounts := []map[string]interface{}{
		{
			"name":      "certificates",
			"mountPath": "/etc/pki/ca-trust/extracted/openssl",
			"subPath":   "etc/pki/ca-trust/extracted/openssl",
			"readOnly":  false,
		},
		{
			"name":      "certificates",
			"mountPath": "/etc/pki/ca-trust/extracted/pem",
			"subPath":   "etc/pki/ca-trust/extracted/pem",
			"readOnly":  false,
		},
	}

	volumes := []map[string]interface{}{
		{
			"name":     "certificates",
			"emptyDir": map[string]interface{}{},
		},
		{
			"name": "scripts",
			"configMap": map[string]interface{}{
				"name":        "capoci-scripts",
				"defaultMode": 0500,
			},
		},
	}

	return []install.ApplicationDescription{
		{
			Application: &types.Application{
				Name:      constants.CertManagerChart,
				Namespace: constants.CertManagerNamespace,
				Release:   constants.CertManagerRelease,
				Version:   constants.CertManagerVersion,
				Catalog:   catalog.InternalCatalog,
			},
		},
		{
			Application: &types.Application{
				Name:      constants.CoreCAPIChart,
				Namespace: constants.CoreCAPINamespace,
				Release:   constants.CoreCAPIRelease,
				Version:   constants.CoreCAPIVersion,
				Catalog:   catalog.InternalCatalog,
				Config: map[string]interface{}{
					"proxy": proxyValues,
				},
			},
		},
		{
			Application: &types.Application{
				Name:      constants.OCICAPIChart,
				Namespace: constants.OCICAPINamespace,
				Release:   constants.OCICAPIRelease,
				Version:   constants.OCICAPIVersion,
				Catalog:   catalog.InternalCatalog,
				Config: map[string]interface{}{
					"authConfig": map[string]interface{}{
						"fingerprint":          ociConfig.Fingerprint,
						"key":                  ociConfig.Key,
						"passphrase":           ociConfig.Passphrase,
						"region":               ociConfig.Region,
						"tenancy":              ociConfig.Tenancy,
						"useInstancePrincipal": fmt.Sprintf("%t", ociConfig.UseInstancePrincipal),
						"user":                 ociConfig.User,
						"pcaCerts":             ociConfig.PCACerts,
					},
					"proxy":          proxyValues,
					"initContainers": initContainerValues,
					"volumes":        volumes,
					"volumeMounts":   volumeMounts,
				},
			},
		},
		{
			Application: &types.Application{
				Name:      constants.KubeadmBootstrapCAPIChart,
				Namespace: constants.KubeadmBootstrapCAPINamespace,
				Release:   constants.KubeadmBootstrapCAPIRelease,
				Version:   constants.KubeadmBootstrapCAPIVersion,
				Catalog:   catalog.InternalCatalog,
				Config: map[string]interface{}{
					"proxy": proxyValues,
				},
			},
		},
		{
			Application: &types.Application{
				Name:      constants.KubeadmControlPlaneCAPIChart,
				Namespace: constants.KubeadmControlPlaneCAPINamespace,
				Release:   constants.KubeadmControlPlaneCAPIRelease,
				Version:   constants.KubeadmControlPlaneCAPIVersion,
				Catalog:   catalog.InternalCatalog,
				Config: map[string]interface{}{
					"proxy": proxyValues,
				},
			},
		},
	}, nil
}

func (cad *ClusterApiDriver) getWorkloadClusterApplications(restConfig *rest.Config, kubeClient kubernetes.Interface) ([]install.ApplicationDescription, error) {
	ociConfig, err := oci.GetConfig(cad.ClusterConfig.Providers.Oci.Profile)
	if err != nil {
		return nil, err
	}

	compartmentId, err := oci.GetCompartmentId(cad.ClusterConfig.Providers.Oci.Compartment, cad.ClusterConfig.Providers.Oci.Profile)
	if err != nil {
		return nil, err
	}

	authCreds := map[string]interface{}{
		"auth": map[string]interface{}{
			"region":                ociConfig.Region,
			"tenancy":               ociConfig.Tenancy,
			"user":                  ociConfig.User,
			"key":                   ociConfig.Key,
			"passphrase":            ociConfig.Passphrase,
			"fingerprint":           ociConfig.Fingerprint,
			"useInstancePrincipals": ociConfig.UseInstancePrincipal,
		},
		"compartment": compartmentId,
		"vcn":         cad.ClusterConfig.Providers.Oci.Vcn,
		"loadBalancer": map[string]interface{}{
			"subnet1":                    cad.ClusterConfig.Providers.Oci.LoadBalancer.Subnet1,
			"subnet2":                    cad.ClusterConfig.Providers.Oci.LoadBalancer.Subnet2,
			"securityListManagementMode": "None",
		},
	}
	authCredBytes, err := yaml.Marshal(authCreds)
	if err != nil {
		return nil, err
	}

	ociCcmCreds := map[string][]byte{
		"cloud-provider.yaml": authCredBytes,
	}
	ociCsiCreds := map[string][]byte{
		"config.yaml": authCredBytes,
	}

	ret := []install.ApplicationDescription{
		{
			PreInstall: func() error {
				err := k8s.CreateSecret(kubeClient, OciCcmNamespace, &v1.Secret{
					ObjectMeta: metav1.ObjectMeta{
						Name: OciCcmSecretName,
					},
					Data: ociCcmCreds,
					Type: "Opaque",
				})
				if err != nil {
					return err
				}

				err = k8s.CreateSecret(kubeClient, OciCcmNamespace, &v1.Secret{
					ObjectMeta: metav1.ObjectMeta{
						Name: OciCcmCsiSecretName,
					},
					Data: ociCsiCreds,
					Type: "Opaque",
				})
				return err
			},
			Application: &types.Application{
				Name:      OciCcmChart,
				Namespace: OciCcmNamespace,
				Release:   OciCcmRelease,
				Version:   OciCcmVersion,
				Catalog:   catalog.InternalCatalog,
			},
		},
	}

	return ret, nil
}

func (cad *ClusterApiDriver) getOciCcmOptions(restConfig *rest.Config) error {
	// If the values are already set, don't try to set them.  This accounts
	// for two cases: this fuction has already been called, or there are
	// specific values set in the cluster configuration.
	if cad.ClusterConfig.Providers.Oci.Vcn != "" && cad.ClusterConfig.Providers.Oci.LoadBalancer.Subnet1 != "" && cad.ClusterConfig.Providers.Oci.LoadBalancer.Subnet2 != "" {
		return nil
	}

	// The values are not populated.  Go get the OCICluster associated
	// with the Cluster and find the values.
	ociCluster, err := cad.getOCIClusterObject()
	if err != nil {
		return err
	}

	ociClusterNs := ociCluster.GetNamespace()
	ociClusterName := ociCluster.GetName()

	err = k8s.GetResource(restConfig, &ociCluster)
	if err != nil {
		return err
	}

	// The values that are required are buried inside .spec.networkSpec.vcn
	spec, err := getMapVal(ociCluster.Object, "spec", ociClusterNs, ociClusterName)
	if err != nil {
		return err
	}

	networkSpec, err := getMapVal(spec, "networkSpec", ociClusterNs, ociClusterName)
	if err != nil {
		return err
	}

	vcn, err := getMapVal(networkSpec, "vcn", ociClusterNs, ociClusterName)
	if err != nil {
		return err
	}

	vcnId, err := getStringVal(vcn, "id", ociClusterNs, ociClusterName)
	if err != nil {
		return err
	}
	log.Debugf("Found VCN OCID %s", vcnId)

	if vcnId == "" {
		return fmt.Errorf("OCICluster %s/%s has an empty vcn id", ociCluster.GetNamespace(), ociCluster.GetName())
	}

	subnets, err := getListVal(vcn, "subnets", ociClusterNs, ociClusterName)
	if err != nil {
		return err
	}

	var serviceSubnets []string
	for _, snIface := range subnets {
		sn, ok := snIface.(map[string]interface{})
		if !ok {
			continue
		}

		log.Debugf("Checking subnet %+v", sn)
		role, err := getStringVal(sn, "role", ociClusterNs, ociClusterName)
		if err != nil {
			continue
		}

		if role != "service-lb" {
			continue
		}

		subnetId, err := getStringVal(sn, "id", ociClusterNs, ociClusterName)
		if err != nil {
			continue
		}

		serviceSubnets = append(serviceSubnets, subnetId)
		log.Debugf("Found service-lb subnet OCID %s", subnetId)
	}

	if len(serviceSubnets) == 0 {
		return fmt.Errorf("OCICluster %s/%s does not have a service-lb subnet", ociCluster.GetNamespace(), ociCluster.GetName())
	}

	cad.ClusterConfig.Providers.Oci.Vcn = vcnId
	cad.ClusterConfig.Providers.Oci.LoadBalancer.Subnet1 = serviceSubnets[0]
	cad.ClusterConfig.Providers.Oci.LoadBalancer.Subnet2 = serviceSubnets[len(serviceSubnets)-1]

	return nil
}

func (cad *ClusterApiDriver) waitForControllers(kubeClient kubernetes.Interface) error {
	haveError := logutils.WaitFor(logutils.Info, []*logutils.Waiter{
		{
			Message: "Waiting for Core Cluster API Controllers",
			WaitFunction: func(i interface{}) error {
				return k8s.WaitForDeployment(kubeClient, constants.CoreCAPINamespace, constants.CoreCAPIDeployment, 1)
			},
		},
		{
			Message: "Waiting for Kubadm Boostrap Cluster API Controllers",
			WaitFunction: func(i interface{}) error {
				return k8s.WaitForDeployment(kubeClient, constants.KubeadmBootstrapCAPINamespace, constants.KubeadmBootstrapCAPIDeployment, 1)
			},
		},
		{
			Message: "Waiting for Kubadm Control Plane Cluster API Controllers",
			WaitFunction: func(i interface{}) error {
				return k8s.WaitForDeployment(kubeClient, constants.KubeadmControlPlaneCAPINamespace, constants.KubeadmControlPlaneCAPIDeployment, 1)
			},
		},
		{
			Message: "Waiting for OCI Cluster API Controllers",
			WaitFunction: func(i interface{}) error {
				return k8s.WaitForDeployment(kubeClient, constants.OCICAPINamespace, constants.OCICAPIDeployment, 1)
			},
		},
	})
	if haveError {
		return fmt.Errorf("Not all Cluster API controllers became available")
	}
	return nil
}

func (cad *ClusterApiDriver) getClusterObject() (unstructured.Unstructured, error) {
	clusterObj, err := k8s.FindIn(cad.ClusterResources, func(u unstructured.Unstructured) bool {
		if u.GetKind() != "Cluster" {
			return false
		}
		if u.GetAPIVersion() != "cluster.x-k8s.io/v1beta1" {
			return false
		}
		_, ok := u.GetLabels()[ClusterNameLabel]
		return ok
	})
	if err != nil {
		if k8s.IsNotExist(err) {
			return unstructured.Unstructured{}, fmt.Errorf("Cluster resources do not include a valid cluster.x-k8s.io/v1beta1/Cluster")
		} else {
			return unstructured.Unstructured{}, err
		}
	}
	return clusterObj, err
}

func getMapVal(source map[string]interface{}, val string, ns string, name string) (map[string]interface{}, error) {
	valRef, ok := source[val]
	if !ok {
		return nil, fmt.Errorf("Cluster %s/%s does not have a %s field", ns, name, val)
	}

	value, ok := valRef.(map[string]interface{})
	if !ok {
		return nil, fmt.Errorf("Cluster %s/%s field %s has an unexpected format", ns, name, val)
	}

	return value, nil
}

func getListVal(source map[string]interface{}, val string, ns string, name string) ([]interface{}, error) {
	valRef, ok := source[val]
	if !ok {
		return nil, fmt.Errorf("Cluster %s/%s does not have a %s field", ns, name, val)
	}

	value, ok := valRef.([]interface{})
	if !ok {
		return nil, fmt.Errorf("Cluster %s/%s field %s has an unexpected format", ns, name, val)
	}

	return value, nil
}

func getStringVal(source map[string]interface{}, val string, ns string, name string) (string, error) {
	valRef, ok := source[val]
	if !ok {
		return "", fmt.Errorf("Cluster %s/%s does not have a %s field", ns, name, val)
	}

	value, ok := valRef.(string)
	if !ok {
		return "", fmt.Errorf("Cluster %s/%s field %s has an unexpected format", ns, name, val)
	}

	return value, nil
}

func (cad *ClusterApiDriver) getOCIClusterObject() (unstructured.Unstructured, error) {
	clusterObj, err := cad.getClusterObject()
	if err != nil {
		return unstructured.Unstructured{}, err
	}

	// The Cluster should have an infrastructure ref that points
	// to the OCICluster.  It looks like:
	//
	// spec:
	//  infrastructureRef:
	//   kind:
	//   name:
	clusterNs := clusterObj.GetNamespace()
	clusterName := clusterObj.GetName()
	clusterSpec, err := getMapVal(clusterObj.Object, "spec", clusterNs, clusterName)
	if err != nil {
		return unstructured.Unstructured{}, err
	}

	infraRef, err := getMapVal(clusterSpec, "infrastructureRef", clusterNs, clusterName)
	if err != nil {
		return unstructured.Unstructured{}, err
	}

	kind, err := getStringVal(infraRef, "kind", clusterNs, clusterName)
	if err != nil {
		return unstructured.Unstructured{}, err
	}

	name, err := getStringVal(infraRef, "name", clusterNs, clusterName)
	if err != nil {
		return unstructured.Unstructured{}, err
	}

	// Validate the reference
	if kind != "OCICluster" {
		return unstructured.Unstructured{}, fmt.Errorf("Cluster %s/%s points to an unsupported infrastructure reference %s", clusterNs, clusterName, kind)
	}

	// Find the OCICluster in the templates
	ociClusterObj, err := k8s.FindIn(cad.ClusterResources, func(u unstructured.Unstructured) bool {
		if u.GetKind() != kind {
			return false
		}
		if u.GetName() != name {
			return false
		}
		return true
	})

	if err != nil {
		if k8s.IsNotExist(err) {
			return unstructured.Unstructured{}, fmt.Errorf("Cluster resources do not include a valid cluster.x-k8s.io/v1beta1/Cluster")
		} else {
			return unstructured.Unstructured{}, err
		}
	}

	return ociClusterObj, err
}

func CreateDriver(config *types.Config, clusterConfig *types.ClusterConfig) (driver.ClusterDriver, error) {
	var err error
	doTemplate := false
	cd := clusterConfig.ClusterDefinition
	cdi := clusterConfig.ClusterDefinitionInline
	if cd != "" && cdi != "" {
		// Can't mix inline and file-based resources
		return nil, fmt.Errorf("cluster configuration has file-based and inline resources")
	} else if cd == "" && cdi == "" {
		// If no configuration is provided, make one.  We may need to upload an
		// image.
		doTemplate = true

	} else if cd != "" {
		// If the path to the cluster definition is not
		// absolute, then assume it is relative to the
		// cluster config working directory.
		if !filepath.IsAbs(cd) {
			cd = filepath.Join(clusterConfig.WorkingDirectory, cd)
			cd, err = filepath.Abs(cd)
			if err != nil {
				return nil, err
			}
		}
		cdiBytes, err := os.ReadFile(cd)
		if err != nil {
			return nil, err
		}
		cdi = string(cdiBytes)
	}

	// Unlike other cluster drivers, it is not feasible to have zero
	// worker nodes.  Cluster API will not create control plane nodes
	// with taints removed, and it can get upset if they are removed.
	// Require at least one.
	//
	// If someone really wants to have no workers, then they are free
	// to pass in a cluster definition.
	if clusterConfig.WorkerNodes == 0 {
		clusterConfig.WorkerNodes = 1
	}

	// It's also not feasible to have zero control plane nodes.
	if clusterConfig.ControlPlaneNodes == 0 {
		clusterConfig.ControlPlaneNodes = 1
	}

	// Validate the provider configuration.  For OCI-CCM several pieces of
	// configuration are required.  Specifically, a compartment, a vcn and
	// two subnets (which can be the same).  These values are fed into the
	// OCI-CCM configuration.
	if clusterConfig.Providers.Oci.Compartment == "" {
		return nil, fmt.Errorf("the oci provider requires a compartment in the provider with configuration")
	}

	// If the user has asked for a 1.26 cluster and has not overridden the control plane shape, force the shape to
	// be an amd-compatible shape since 1.26 does not support arm
	if strings.TrimPrefix(clusterConfig.KubeVersion, "v") == "1.26" && slices.Contains(constants.OciArmCompatibleShapes[:], clusterConfig.Providers.Oci.ControlPlaneShape.Shape) {
		clusterConfig.Providers.Oci.ControlPlaneShape.Shape = constants.OciVmStandardE4Flex
	}

	cad := &ClusterApiDriver{
		Config:           config,
		ClusterConfig:    clusterConfig,
		ClusterResources: cdi,
		FromTemplate:     doTemplate,
	}
	bootstrapKubeConfig, isEphemeral, err := start.EnsureCluster(config.Providers.Oci.KubeConfigPath, config, clusterConfig)
	if err != nil {
		return nil, err
	}

	cad.Ephemeral = isEphemeral
	cad.BootstrapKubeConfig = bootstrapKubeConfig

	// Install any necessary components into the admin cluster
	capiApplications, err := cad.getApplications()
	if err != nil {
		return nil, err
	}

	err = install.InstallApplications(capiApplications, cad.BootstrapKubeConfig, config.Quiet)
	if err != nil {
		return nil, err
	}

	_, kubeClient, err := client.GetKubeClient(cad.BootstrapKubeConfig)
	if err != nil {
		return nil, err
	}

	// Wait for all controllers to come online.  This is done
	// as a separate step so that all the image pulls can happen
	// in parallel because the application installation is
	// linear
	err = cad.waitForControllers(kubeClient)
	if err != nil {
		return nil, err
	}

	cad.KubeConfig, err = client.GetKubeconfigPath(fmt.Sprintf("kubeconfig.%s", cad.ClusterConfig.Name))
	if err != nil {
		return nil, err
	}

	return cad, nil
}

func (cad *ClusterApiDriver) ensureImage(name string, arch string, version string, force bool) (string, string, error) {
	compartmentId, err := oci.GetCompartmentId(cad.ClusterConfig.Providers.Oci.Compartment, cad.ClusterConfig.Providers.Oci.Profile)
	if err != nil {
		return "", "", err
	}

	// Check for a local image.  First see if there is already an image
	// available in OCI
	_, found, err := oci.GetImage(constants.OciImageName, version, arch, compartmentId, cad.ClusterConfig.Providers.Oci.Profile)
	if found && !force {
		// An image was found.  Perfect.
		return "", "", nil
	} else if err != nil {
		return "", "", err
	}

	// Check to see if a converted image already exists.  If so, don't bother
	// making a new one.
	imageName, err := create.DefaultImagePath(create.ProviderTypeOCI, version, arch)
	if err != nil {
		return "", "", err
	}

	_, err = os.Stat(imageName)
	if err != nil && !os.IsNotExist(err) && !force {
		return "", "", err
	}

	// No image exists.  Make one.  Save the existing KC value and substitute
	// the ephemeral one.  Set it back when done.
	oldKcfg := cad.Config.KubeConfig
	oldKver := cad.ClusterConfig.KubeVersion
	cad.Config.KubeConfig = cad.BootstrapKubeConfig
	cad.ClusterConfig.KubeVersion = version
	if cad.ClusterConfig.OsTag == "" {
		cad.ClusterConfig.OsTag = version
	}
	err = create.Create(cad.Config, cad.ClusterConfig, create.CreateOptions{
		ProviderType: create.ProviderTypeOCI,
		Architecture: arch,
	})
	cad.Config.KubeConfig = oldKcfg
	cad.ClusterConfig.KubeVersion = oldKver
	if err != nil {
		return "", "", err
	}

	// Image creation is done.  Upload it.
	imageId, workRequestId, err := upload.UploadAsync(upload.UploadOptions{
		ProviderType:      upload.ProviderTypeOCI,
		Profile:           cad.ClusterConfig.Providers.Oci.Profile,
		BucketName:        cad.ClusterConfig.Providers.Oci.ImageBucket,
		CompartmentName:   compartmentId,
		ImagePath:         imageName,
		ImageName:         constants.OciImageName,
		KubernetesVersion: version,
		ImageArchitecture: arch,
	})
	if err != nil {
		return "", "", err
	}

	return imageId, workRequestId, nil
}

func (cad *ClusterApiDriver) ensureImages() error {
	controlPlaneArch := oci.ArchitectureFromShape(cad.ClusterConfig.Providers.Oci.ControlPlaneShape.Shape)
	workerArch := oci.ArchitectureFromShape(cad.ClusterConfig.Providers.Oci.WorkerShape.Shape)

	compartmentId, err := oci.GetCompartmentId(cad.ClusterConfig.Providers.Oci.Compartment, cad.ClusterConfig.Providers.Oci.Profile)
	if err != nil {
		return err
	}

	// If the control plane arch and worker arch are the same, only import the
	// one image.
	imageImports := map[string]string{}
	controlPlaneImageId := ""
	workerImageId := ""
	if controlPlaneArch == workerArch {
		workRequest := ""
		var err error
		controlPlaneImageId, workRequest, err = cad.ensureImage(constants.OciImageName, controlPlaneArch, cad.ClusterConfig.KubeVersion, false)
		if err != nil {
			return err
		}
		if workRequest != "" {
			imageImports[workRequest] = "Importing image"
		}
	} else {
		controlPlaneWorkRequest := ""
		workerWorkRequest := ""
		var err error
		controlPlaneImageId, controlPlaneWorkRequest, err = cad.ensureImage(constants.OciImageName, controlPlaneArch, cad.ClusterConfig.KubeVersion, false)
		if err != nil {
			return err
		}
		workerImageId, workerWorkRequest, err = cad.ensureImage(constants.OciImageName, workerArch, cad.ClusterConfig.KubeVersion, false)
		if err != nil {
			return err
		}

		if controlPlaneWorkRequest != "" {
			imageImports[controlPlaneWorkRequest] = "Importing control plane image"
		}
		if workerWorkRequest != "" {
			imageImports[workerWorkRequest] = "Importing worker image"
		}
	}
	err = oci.WaitForWorkRequests(imageImports, cad.ClusterConfig.Providers.Oci.Profile)
	if err != nil {
		return err
	}
	if controlPlaneImageId != "" {
		err = upload.EnsureImageDetails(compartmentId, cad.ClusterConfig.Providers.Oci.Profile, controlPlaneImageId, controlPlaneArch)
		if err != nil {
			return err
		}
	}
	if workerImageId != "" {
		err = upload.EnsureImageDetails(compartmentId, cad.ClusterConfig.Providers.Oci.Profile, workerImageId, workerArch)
		if err != nil {
			return err
		}
	}

	return nil
}

func (cad *ClusterApiDriver) waitForKubeconfig(client kubernetes.Interface, clusterName string) (string, error) {
	var kubeconfig string
	kcfgSecretIface, _, err := util.LinearRetryTimeout(func(i interface{}) (interface{}, bool, error) {
		log.Debugf("Looking for secrets in %s with label %s = %s", cad.ResourceNamespace, ClusterNameLabel, clusterName)
		secrets, err := k8s.FindSecretsByLabelKeyVal(client, cad.ResourceNamespace, ClusterNameLabel, clusterName)
		if err != nil {
			log.Debugf("Error finding secret: %+v", err)
			return nil, false, err
		}
		if len(secrets.Items) == 0 {
			log.Debugf("No secrets found")
			return nil, false, fmt.Errorf("no kubeconfig found for cluster %s in namespace %s", clusterName, cad.ResourceNamespace)
		}

		// Find the secret that looks kubeconfig'y
		for _, s := range secrets.Items {
			if strings.Contains(s.ObjectMeta.Name, "kubeconfig") {
				return &s, false, nil
			}
		}
		return nil, false, fmt.Errorf("no kubeconfig found for cluster %s in namespace %s", clusterName, cad.ResourceNamespace)
	}, nil, 20*time.Minute)

	if err != nil {
		return "", err
	}

	kcfgSecret, ok := kcfgSecretIface.(*v1.Secret)
	if !ok {
		return "", fmt.Errorf("internal error: kubeconfig secret is not a secret")
	}

	// Get the kubeconfig string out of the secret
	kcfgBytes, ok := kcfgSecret.Data["value"]
	if !ok {
		return "", fmt.Errorf("%s is not a valid kubeconfig secret", kcfgSecret.ObjectMeta.Name)
	}
	kubeconfig = string(kcfgBytes)

	return kubeconfig, nil
}

// applyResources creates resources in a cluster if the resource does not
// already exist.  If the resource already exists, it is not modified.
func (cad *ClusterApiDriver) applyResources(restConfig *rest.Config) error {
	resources, err := k8s.Unmarshall(bufio.NewReader(bytes.NewBufferString(cad.ClusterResources)))
	if err != nil {
		return err
	}

	for _, r := range resources {
		err = k8s.CreateResourceIfNotExist(restConfig, &r)
		if err != nil && !strings.Contains(err.Error(), "not found") {
			return err
		}
	}

	return nil
}

func (cad *ClusterApiDriver) Start() (bool, bool, error) {
	// If there is a need to generate a template, do so.
	if cad.FromTemplate {
		// If there is a need to generate a template, ensure that an
		// image is present.
		err := cad.ensureImages()
		if err != nil {
			return false, false, err
		}

		cdi, err := common.GetTemplate(cad.Config, cad.ClusterConfig)
		if err != nil {
			return false, false, err
		}

		cad.ClusterResources = cdi
	}

	if err := oci2.ValidateClusterResources(cad.ClusterResources); err != nil {
		return false, false, err
	}

	// A fair bit of metadata is anchored by the Cluster
	// object in the bundle of Cluster API resources.  Fetch it
	// to a) make sure it exists and b) fetch useful information
	clusterObj, err := cad.getClusterObject()
	if err != nil {
		return false, false, err
	}

	cad.ResourceNamespace = clusterObj.GetNamespace()

	// Apply the given yaml.
	restConfig, clientIface, err := client.GetKubeClient(cad.BootstrapKubeConfig)
	if err != nil {
		return false, false, err
	}

	err = k8s.CreateNamespaceIfNotExists(clientIface, cad.ResourceNamespace)
	if err != nil {
		return false, false, err
	}

	log.Info("Applying Cluster API resources")
	err = cad.applyResources(restConfig)
	if err != nil {
		return false, false, err
	}

	// Get logs for the OCI controller
	ociPods, err := application.PodsForApplication(constants.OCICAPIRelease, constants.OCICAPINamespace, cad.BootstrapKubeConfig)
	log.Debugf("Have %d OCI CAPI pods", len(ociPods))
	if err != nil {
		return false, false, err
	}
	podLogs := []*util.ScanCloser{}
	for _, op := range ociPods {
		podLog, err := k8s.GetPodLogs(clientIface, op, "")
		if err != nil {
			return false, false, err
		}
		re := "^[A-Z][0-9]+"
		md, err := util.NewMessageDispatcher(re, NewOciLogHandler())
		if err != nil {
			err = fmt.Errorf("Internal error: regex \"%s\" does not compile: %v", re, err)
			return false, false, err
		}
		podLogs = append(podLogs, util.Scan(podLog, md))
	}
	defer func(toClose []*util.ScanCloser){
		for _, tc := range toClose {
			tc.Close()
		}
	}(podLogs)

	// Get the kubeconfig.  This is done by finding a secret
	// that has the same label as the top level Cluster resource.
	clusterName, _ := clusterObj.GetLabels()[ClusterNameLabel]

	var kubeconfig string
	logutils.WaitFor(logutils.Info, []*logutils.Waiter{
		{
			Message: "Waiting for kubeconfig",
			WaitFunction: func(i interface{}) error {
				kubeconfig, err = cad.waitForKubeconfig(clientIface, clusterName)
				if err != nil {
					return err
				}
				return nil
			},
		},
	})

	if err != nil {
		return false, false, err
	}

	err = os.WriteFile(cad.KubeConfig, []byte(kubeconfig), 0700)
	if err != nil {
		return false, false, err
	}

	_, kubeClient, err := client.GetKubeClient(cad.KubeConfig)

	// Wait for the cluster to start
	_, err = k8s.WaitUntilGetNodesSucceeds(kubeClient)
	if err != nil {
		return false, false, err
	}

	// Populate the OCI-CCM configuration based on the contents of
	// the OCICluster object.
	err = cad.getOciCcmOptions(restConfig)
	if err != nil {
		return false, false, err
	}

	// Once the cluster has started, install all the necessary applications
	// for the workload cluster.
	workloadApps, err := cad.getWorkloadClusterApplications(restConfig, kubeClient)
	if err != nil {
		return false, false, err
	}

	log.Info("Installing applications into workload cluster")
	err = install.InstallApplications(workloadApps, cad.KubeConfig, cad.Config.Quiet)
	if err != nil {
		return false, false, err
	}

	return false, false, nil
}

func (cad *ClusterApiDriver) tryMove(fromBootstrap bool) error {
	// Move the resources to the new cluster
	capiClient, err := capiclient.New(context.TODO(), "")
	if err != nil {
		return nil
	}

	fromKcfg := cad.KubeConfig
	toKcfg := cad.BootstrapKubeConfig
	if fromBootstrap {
		fromKcfg = cad.BootstrapKubeConfig
		toKcfg = cad.KubeConfig
	}

	err = capiClient.Move(context.TODO(), capiclient.MoveOptions{
		FromKubeconfig: capiclient.Kubeconfig{Path: fromKcfg, Context: ""},
		ToKubeconfig:   capiclient.Kubeconfig{Path: toKcfg, Context: ""},
		Namespace:      cad.ResourceNamespace,
		DryRun:         false,
	})
	return err
}

func (cad *ClusterApiDriver) moveCluster(fromBootstrap bool) error {
	haveError := logutils.WaitFor(logutils.Info, []*logutils.Waiter{
		{
			Message: "Migrating Cluster API resources",
			WaitFunction: func(i interface{}) error {
				c, _ := i.(*ClusterApiDriver)
				for {
					err := c.tryMove(fromBootstrap)
					if err != nil && strings.Contains(err.Error(), "cannot start the move operation") {
						// Tolerate errors where the cluster resources
						// are in flux.  They will either stabilize
						// or not.
						log.Debugf("Could not move cluster: %v", err)

						// Spinning up infrastructure can
						// take a while...
						time.Sleep(time.Second * 3)
						continue
					} else if err != nil {
						return err
					}
					break
				}
				return nil
			},
			Args: cad,
		},
	})
	if haveError {
		return fmt.Errorf("Could not move Cluster API resources")
	}
	return nil
}

func (cad *ClusterApiDriver) PostStart() error {
	// If the cluster is not self managed, then the configuration is
	// complete.
	if !cad.ClusterConfig.Providers.Oci.SelfManaged {
		return nil
	}

	// Install the Cluster API controllers into the new cluster
	capiApplications, err := cad.getApplications()
	if err != nil {
		return err
	}

	err = install.InstallApplications(capiApplications, cad.KubeConfig, cad.Config.Quiet)
	if err != nil {
		return err
	}

	_, kubeClient, err := client.GetKubeClient(cad.KubeConfig)
	if err != nil {
		return err
	}

	// Wait for controllers to settle.  Nodes should have their cloud
	// provider taints removed.  There should also be at least one
	// node that has no control plane taints.
	err = cad.waitForControllers(kubeClient)
	if err != nil {
		return err
	}

	// Move the resources to the new cluster
	log.Info("Migrating Cluster API resources into self-managed cluster")
	err = cad.moveCluster(true)

	// Scale the bootstrap cluster controllers back up.
	return nil
}

func (cad *ClusterApiDriver) Join(kubeconfigPath string, controlPlaneNodes int, workerNodes int) error {
	return fmt.Errorf("Joining new nodes to this cluster is done by editing the KubeadmControlPlane and MachineDeployment resources in the management cluster")
}

func (cad *ClusterApiDriver) Stop() error {
	return fmt.Errorf("ClusterApiDriver.Stop() is not implemented")
}

func (cad *ClusterApiDriver) waitForClusterDeletion(clusterName string, clusterNs string) error {
	restConfig, _, err := client.GetKubeClient(cad.BootstrapKubeConfig)
	if err != nil {
		return err
	}

	_, _, err = util.LinearRetryTimeout(func(i interface{}) (interface{}, bool, error) {
		u, err := k8s.GetResourceByIdentifier(restConfig, "cluster.x-k8s.io", "v1beta1", "Cluster", clusterName, clusterNs)
		if u != nil {
			log.Debugf("Found cluster %s/%s with UID %s", clusterNs, clusterName, u.GetUID())
		} else {
			log.Debugf("Resource for cluster %s/%s was nil", clusterNs, clusterName)
		}
		if err != nil {
			if strings.Contains(err.Error(), "not found") {
				return nil, false, nil
			}

			return nil, false, err
		}

		return nil, false, fmt.Errorf("Cluster %s/%s is not yet deleted", clusterNs, clusterName)

	}, nil, 20*time.Minute)
	return err
}

func (cad *ClusterApiDriver) deleteCluster(clusterName string, clusterNs string) error {
	restConfig, _, err := client.GetKubeClient(cad.BootstrapKubeConfig)
	if err != nil {
		return err
	}

	log.Infof("Deleting Cluster %s/%s", clusterNs, clusterName)
	err = k8s.DeleteResourceByIdentifier(restConfig, "cluster.x-k8s.io", "v1beta1", "Cluster", clusterName, clusterNs)
	if err != nil {
		return err
	}

	haveError := logutils.WaitFor(logutils.Info, []*logutils.Waiter{
		{
			Message: "Waiting for deletion",
			WaitFunction: func(i interface{}) error {
				return cad.waitForClusterDeletion(clusterName, clusterNs)
			},
		},
	})

	if haveError {
		return fmt.Errorf("Error deleting cluster")
	}
	return nil
}

func (cad *ClusterApiDriver) Delete() error {
	log.Debugf("Entering Delete for CAPI cluster %s", cad.ClusterConfig.Name)
	cad.Deleted = true
	if cad.FromTemplate {
		cdi, err := common.GetTemplate(cad.Config, cad.ClusterConfig)
		if err != nil {
			return err
		}
		cad.ClusterResources = cdi
	}

	// Get the namespace.  This is done by finding the metadata
	// for the Cluster resource.
	clusterObj, err := cad.getClusterObject()
	if err != nil {
		return err
	}

	// No need to check if the label exists again.  The filter function
	// already verified that.
	cad.ResourceNamespace = clusterObj.GetNamespace()
	clusterName := clusterObj.GetName()

	// If this is a self-managed cluster, pivot back into the bootstrap cluster.
	// This is in a for loop so there are break semantics available
	for {
		if !cad.ClusterConfig.Providers.Oci.SelfManaged {
			break
		}

		// If the kubeconfig for the this cluster does not exist,
		// assume that the resources are in the target cluster.
		_, err = os.Stat(cad.KubeConfig)
		if err != nil {
			if os.IsNotExist(err) {
				break
			}
			return err
		}

		// If the objects are not in this cluster, don't try
		// to move them.  Treat any error as not being able to
		// find the objects.  If they actually are in the cluster
		// but cannot be found, the deletion code from the bootstrap
		// cluster will fail.
		restConfig, _, err := client.GetKubeClient(cad.KubeConfig)
		if err != nil {
			break
		}
		_, err = k8s.GetResourceByIdentifier(restConfig, "cluster.x-k8s.io", "v1beta1", "Cluster", clusterObj.GetName(), clusterObj.GetNamespace())
		if err != nil {
			break
		}

		err = cad.moveCluster(false)
		if err != nil {
			return err
		}

		// Only ever do this loop once.  The goal is to have
		// access to break, not to do this more than once.
		break
	}

	return cad.deleteCluster(clusterName, clusterObj.GetNamespace())
}

func (cad *ClusterApiDriver) Close() error {
	// There needs to be some logic to figure out when a cluster
	// is done being deleted.  It is not reasoble to develop
	// this against the OCI CAPI provider because it is unreliable
	// when deleting clusters.  For now, leave the ephemeral one
	// behind so that deletion can continue in the background.
	if cad.Deleted {
		return nil
	}

	if cad.Ephemeral && cad.ClusterConfig.Providers.Oci.SelfManaged {
		err := start.StopEphemeralCluster(cad.Config, cad.ClusterConfig)
		if err != nil {
			return err
		}
	}

	return nil
}

func (cad *ClusterApiDriver) GetKubeconfigPath() string {
	return cad.KubeConfig
}

func (cad *ClusterApiDriver) GetKubeAPIServerAddress() string {
	cluster, err := cad.getOCIClusterObject()
	if err != nil {
		log.Errorf("Could not get Kubernetes API Server address: %+v", err)
		return ""
	}

	restConfig, _, err := client.GetKubeClient(cad.BootstrapKubeConfig)
	err = k8s.GetResource(restConfig, &cluster)
	if err != nil {
		log.Errorf("Could not read OCICluster from management cluster: %+v", err)
		return ""
	}

	ret, _, err := unstructured.NestedString(cluster.Object, OCIClusterControlPlaneEndpointHost...)
	log.Infof("Found Control Plane Endpoint Host %s", ret)
	if err != nil {
		log.Errorf("Could not get Kubernetes API Server address: %+v", err)
		return ""
	}
	return ret
}

func (cad *ClusterApiDriver) PostInstallHelpStanza() string {
	return fmt.Sprintf("To access the cluster:\n    use %s", cad.KubeConfig)
}

func (cad *ClusterApiDriver) DefaultCNIInterfaces() []string {
	return []string{}
}<|MERGE_RESOLUTION|>--- conflicted
+++ resolved
@@ -14,15 +14,11 @@
 	"strings"
 	"time"
 
-<<<<<<< HEAD
+	"github.com/oracle-cne/ocne/pkg/application"
+	"github.com/oracle-cne/ocne/pkg/catalog"
+	"github.com/oracle-cne/ocne/pkg/cluster/driver"
 	"github.com/oracle-cne/ocne/pkg/cluster/template/common"
 	oci2 "github.com/oracle-cne/ocne/pkg/cluster/template/oci"
-
-=======
-	"github.com/oracle-cne/ocne/pkg/application"
->>>>>>> 7ef729e5
-	"github.com/oracle-cne/ocne/pkg/catalog"
-	"github.com/oracle-cne/ocne/pkg/cluster/driver"
 	"github.com/oracle-cne/ocne/pkg/commands/application/install"
 	"github.com/oracle-cne/ocne/pkg/commands/cluster/start"
 	"github.com/oracle-cne/ocne/pkg/commands/image/create"
@@ -54,7 +50,6 @@
 	OciCcmVersion       = "1.30.0"
 	OciCcmSecretName    = "oci-cloud-controller-manager"
 	OciCcmCsiSecretName = "oci-volume-provisioner"
-
 )
 
 // Go does not allow slices or maps as constants.  Pretend they are.
@@ -912,7 +907,7 @@
 		}
 		podLogs = append(podLogs, util.Scan(podLog, md))
 	}
-	defer func(toClose []*util.ScanCloser){
+	defer func(toClose []*util.ScanCloser) {
 		for _, tc := range toClose {
 			tc.Close()
 		}
