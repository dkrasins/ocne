// Copyright (c) 2024, Oracle and/or its affiliates.
// Licensed under the Universal Permissive License v 1.0 as shown at https://oss.oracle.com/licenses/upl.

package capi

import (
	"bufio"
	"bytes"
	"context"
	"fmt"
	"github.com/oracle-cne/ocne/pkg/cluster/template/common"
	oci2 "github.com/oracle-cne/ocne/pkg/cluster/template/oci"
	"os"
	"path/filepath"
	"slices"
	"strings"
	"time"

	"github.com/oracle-cne/ocne/pkg/catalog"
	"github.com/oracle-cne/ocne/pkg/cluster/driver"
	"github.com/oracle-cne/ocne/pkg/commands/application/install"
	"github.com/oracle-cne/ocne/pkg/commands/cluster/start"
	"github.com/oracle-cne/ocne/pkg/commands/image/create"
	"github.com/oracle-cne/ocne/pkg/commands/image/upload"
	"github.com/oracle-cne/ocne/pkg/config/types"
	"github.com/oracle-cne/ocne/pkg/constants"
	"github.com/oracle-cne/ocne/pkg/k8s"
	"github.com/oracle-cne/ocne/pkg/k8s/client"
	"github.com/oracle-cne/ocne/pkg/util"
	"github.com/oracle-cne/ocne/pkg/util/logutils"
	"github.com/oracle-cne/ocne/pkg/util/oci"
	log "github.com/sirupsen/logrus"
	"gopkg.in/yaml.v3"
	v1 "k8s.io/api/core/v1"
	metav1 "k8s.io/apimachinery/pkg/apis/meta/v1"
	"k8s.io/apimachinery/pkg/apis/meta/v1/unstructured"
	"k8s.io/client-go/kubernetes"
	"k8s.io/client-go/rest"
	capiclient "sigs.k8s.io/cluster-api/cmd/clusterctl/client"
)

const (
	DriverName       = "oci"
	ClusterNameLabel = "cluster.x-k8s.io/cluster-name"

	OciCcmChart         = "oci-ccm"
	OciCcmNamespace     = "kube-system"
	OciCcmRelease       = "oci-ccm"
	OciCcmVersion       = "1.28.0"
	OciCcmSecretName    = "oci-cloud-controller-manager"
	OciCcmCsiSecretName = "oci-volume-provisioner"
)

type ClusterApiDriver struct {
	Ephemeral           bool
	BootstrapKubeConfig string
	KubeConfig          string
	Config              *types.Config
	ClusterConfig       *types.ClusterConfig
	ClusterResources    string
	ResourceNamespace   string
	FromTemplate        bool
	Deleted             bool
}

func (cad *ClusterApiDriver) getApplications() ([]install.ApplicationDescription, error) {
	ociConfig, err := oci.GetConfig()
	if err != nil {
		return nil, err
	}

	proxyValues := map[string]interface{}{
		"httpsProxy": cad.ClusterConfig.Providers.Oci.Proxy.HttpsProxy,
		"httpProxy":  cad.ClusterConfig.Providers.Oci.Proxy.HttpProxy,
		"noProxy":    cad.ClusterConfig.Providers.Oci.Proxy.NoProxy,
<<<<<<< HEAD
	}

	initContainerValues := []map[string]interface{}{
		{
			"name":  "update-ca-trust-store",
			"image": "os/oraclelinux:8-slim",
			"command": []string{
				"/scripts/update-ca-trust-store.sh",
			},
			"args": []string{
				"/etc/oci/pcaCerts",
				"/certs",
			},
			"volumeMounts": []map[string]interface{}{
				{
					"name":      "auth-config-dir",
					"mountPath": "/etc/oci",
					"readOnly":  true,
				},
				{
					"name":      "certificates",
					"mountPath": "/certs",
					"readOnly":  false,
				},
				{
					"name":      "scripts",
					"mountPath": "/scripts",
				},
			},
			"securityContext": map[string]interface{}{
				"runAsNonRoot": false,
			},
		},
	}

	volumeMounts := []map[string]interface{}{
		{
			"name":      "certificates",
			"mountPath": "/etc/pki/ca-trust/extracted/openssl",
			"subPath":   "etc/pki/ca-trust/extracted/openssl",
			"readOnly":  false,
		},
		{
			"name":      "certificates",
			"mountPath": "/etc/pki/ca-trust/extracted/pem",
			"subPath":   "etc/pki/ca-trust/extracted/pem",
			"readOnly":  false,
		},
	}

	volumes := []map[string]interface{}{
		{
			"name":     "certificates",
			"emptyDir": map[string]interface{}{},
		},
		{
			"name": "scripts",
			"configMap": map[string]interface{}{
				"name":        "capoci-scripts",
				"defaultMode": 0500,
			},
		},
=======
>>>>>>> 0b9c1b95
	}

	return []install.ApplicationDescription{
		{
			Application: &types.Application{
				Name:      constants.CertManagerChart,
				Namespace: constants.CertManagerNamespace,
				Release:   constants.CertManagerRelease,
				Version:   constants.CertManagerVersion,
				Catalog:   catalog.InternalCatalog,
			},
		},
		{
			Application: &types.Application{
				Name:      constants.CoreCAPIChart,
				Namespace: constants.CoreCAPINamespace,
				Release:   constants.CoreCAPIRelease,
				Version:   constants.CoreCAPIVersion,
				Catalog:   catalog.InternalCatalog,
				Config: map[string]interface{}{
					"proxy": proxyValues,
				},
			},
		},
		{
			Application: &types.Application{
				Name:      constants.OCICAPIChart,
				Namespace: constants.OCICAPINamespace,
				Release:   constants.OCICAPIRelease,
				Version:   constants.OCICAPIVersion,
				Catalog:   catalog.InternalCatalog,
				Config: map[string]interface{}{
					"authConfig": map[string]interface{}{
						"fingerprint":          ociConfig.Fingerprint,
						"key":                  ociConfig.Key,
						"passphrase":           ociConfig.Passphrase,
						"region":               ociConfig.Region,
						"tenancy":              ociConfig.Tenancy,
						"useInstancePrincipal": fmt.Sprintf("%t", ociConfig.UseInstancePrincipal),
						"user":                 ociConfig.User,
						"pcaCerts":             ociConfig.PCACerts,
					},
					"proxy":          proxyValues,
					"initContainers": initContainerValues,
					"volumes":        volumes,
					"volumeMounts":   volumeMounts,
				},
			},
		},
		{
			Application: &types.Application{
				Name:      constants.KubeadmBootstrapCAPIChart,
				Namespace: constants.KubeadmBootstrapCAPINamespace,
				Release:   constants.KubeadmBootstrapCAPIRelease,
				Version:   constants.KubeadmBootstrapCAPIVersion,
				Catalog:   catalog.InternalCatalog,
				Config: map[string]interface{}{
					"proxy": proxyValues,
				},
			},
		},
		{
			Application: &types.Application{
				Name:      constants.KubeadmControlPlaneCAPIChart,
				Namespace: constants.KubeadmControlPlaneCAPINamespace,
				Release:   constants.KubeadmControlPlaneCAPIRelease,
				Version:   constants.KubeadmControlPlaneCAPIVersion,
				Catalog:   catalog.InternalCatalog,
				Config: map[string]interface{}{
					"proxy": proxyValues,
				},
			},
		},
	}, nil
}

func (cad *ClusterApiDriver) getWorkloadClusterApplications(restConfig *rest.Config, kubeClient kubernetes.Interface) ([]install.ApplicationDescription, error) {
	ociConfig, err := oci.GetConfig()
	if err != nil {
		return nil, err
	}

	compartmentId, err := oci.GetCompartmentId(cad.ClusterConfig.Providers.Oci.Compartment)
	if err != nil {
		return nil, err
	}

	authCreds := map[string]interface{}{
		"auth": map[string]interface{}{
			"region":                ociConfig.Region,
			"tenancy":               ociConfig.Tenancy,
			"user":                  ociConfig.User,
			"key":                   ociConfig.Key,
			"passphrase":            ociConfig.Passphrase,
			"fingerprint":           ociConfig.Fingerprint,
			"useInstancePrincipals": ociConfig.UseInstancePrincipal,
		},
		"compartment": compartmentId,
		"vcn":         cad.ClusterConfig.Providers.Oci.Vcn,
		"loadBalancer": map[string]interface{}{
			"subnet1":                    cad.ClusterConfig.Providers.Oci.LoadBalancer.Subnet1,
			"subnet2":                    cad.ClusterConfig.Providers.Oci.LoadBalancer.Subnet2,
			"securityListManagementMode": "None",
		},
	}
	authCredBytes, err := yaml.Marshal(authCreds)
	if err != nil {
		return nil, err
	}

	ociCcmCreds := map[string][]byte{
		"cloud-provider.yaml": authCredBytes,
	}
	ociCsiCreds := map[string][]byte{
		"config.yaml": authCredBytes,
	}

	ret := []install.ApplicationDescription{
		{
			PreInstall: func() error {
				err := k8s.CreateSecret(kubeClient, OciCcmNamespace, &v1.Secret{
					ObjectMeta: metav1.ObjectMeta{
						Name: OciCcmSecretName,
					},
					Data: ociCcmCreds,
					Type: "Opaque",
				})
				if err != nil {
					return err
				}

				err = k8s.CreateSecret(kubeClient, OciCcmNamespace, &v1.Secret{
					ObjectMeta: metav1.ObjectMeta{
						Name: OciCcmCsiSecretName,
					},
					Data: ociCsiCreds,
					Type: "Opaque",
				})
				return err
			},
			Application: &types.Application{
				Name:      OciCcmChart,
				Namespace: OciCcmNamespace,
				Release:   OciCcmRelease,
				Version:   OciCcmVersion,
				Catalog:   catalog.InternalCatalog,
			},
		},
	}

	return ret, nil
}

func (cad *ClusterApiDriver) getOciCcmOptions(restConfig *rest.Config) error {
	// If the values are already set, don't try to set them.  This accounts
	// for two cases: this fuction has already been called, or there are
	// specific values set in the cluster configuration.
	if cad.ClusterConfig.Providers.Oci.Vcn != "" && cad.ClusterConfig.Providers.Oci.LoadBalancer.Subnet1 != "" && cad.ClusterConfig.Providers.Oci.LoadBalancer.Subnet2 != "" {
		return nil
	}

	// The values are not populated.  Go get the OCICluster associated
	// with the Cluster and find the values.
	ociCluster, err := cad.getOCIClusterObject()
	if err != nil {
		return err
	}

	ociClusterNs := ociCluster.GetNamespace()
	ociClusterName := ociCluster.GetName()

	err = k8s.GetResource(restConfig, &ociCluster)
	if err != nil {
		return err
	}

	// The values that are required are buried inside .spec.networkSpec.vcn
	spec, err := getMapVal(ociCluster.Object, "spec", ociClusterNs, ociClusterName)
	if err != nil {
		return err
	}

	networkSpec, err := getMapVal(spec, "networkSpec", ociClusterNs, ociClusterName)
	if err != nil {
		return err
	}

	vcn, err := getMapVal(networkSpec, "vcn", ociClusterNs, ociClusterName)
	if err != nil {
		return err
	}

	vcnId, err := getStringVal(vcn, "id", ociClusterNs, ociClusterName)
	if err != nil {
		return err
	}
	log.Debugf("Found VCN OCID %s", vcnId)

	if vcnId == "" {
		return fmt.Errorf("OCICluster %s/%s has an empty vcn id", ociCluster.GetNamespace(), ociCluster.GetName())
	}

	subnets, err := getListVal(vcn, "subnets", ociClusterNs, ociClusterName)
	if err != nil {
		return err
	}

	var serviceSubnets []string
	for _, snIface := range subnets {
		sn, ok := snIface.(map[string]interface{})
		if !ok {
			continue
		}

		log.Debugf("Checking subnet %+v", sn)
		role, err := getStringVal(sn, "role", ociClusterNs, ociClusterName)
		if err != nil {
			continue
		}

		if role != "service-lb" {
			continue
		}

		subnetId, err := getStringVal(sn, "id", ociClusterNs, ociClusterName)
		if err != nil {
			continue
		}

		serviceSubnets = append(serviceSubnets, subnetId)
		log.Debugf("Found service-lb subnet OCID %s", subnetId)
	}

	if len(serviceSubnets) == 0 {
		return fmt.Errorf("OCICluster %s/%s does not have a service-lb subnet", ociCluster.GetNamespace(), ociCluster.GetName())
	}

	cad.ClusterConfig.Providers.Oci.Vcn = vcnId
	cad.ClusterConfig.Providers.Oci.LoadBalancer.Subnet1 = serviceSubnets[0]
	cad.ClusterConfig.Providers.Oci.LoadBalancer.Subnet2 = serviceSubnets[len(serviceSubnets)-1]

	return nil
}

func (cad *ClusterApiDriver) waitForControllers(kubeClient kubernetes.Interface) error {
	haveError := logutils.WaitFor(logutils.Info, []*logutils.Waiter{
		{
			Message: "Waiting for Core Cluster API Controllers",
			WaitFunction: func(i interface{}) error {
				return k8s.WaitForDeployment(kubeClient, constants.CoreCAPINamespace, constants.CoreCAPIDeployment, 1)
			},
		},
		{
			Message: "Waiting for Kubadm Boostrap Cluster API Controllers",
			WaitFunction: func(i interface{}) error {
				return k8s.WaitForDeployment(kubeClient, constants.KubeadmBootstrapCAPINamespace, constants.KubeadmBootstrapCAPIDeployment, 1)
			},
		},
		{
			Message: "Waiting for Kubadm Control Plane Cluster API Controllers",
			WaitFunction: func(i interface{}) error {
				return k8s.WaitForDeployment(kubeClient, constants.KubeadmControlPlaneCAPINamespace, constants.KubeadmControlPlaneCAPIDeployment, 1)
			},
		},
		{
			Message: "Waiting for OCI Cluster API Controllers",
			WaitFunction: func(i interface{}) error {
				return k8s.WaitForDeployment(kubeClient, constants.OCICAPINamespace, constants.OCICAPIDeployment, 1)
			},
		},
	})
	if haveError {
		return fmt.Errorf("Not all Cluster API controllers became available")
	}
	return nil
}

func (cad *ClusterApiDriver) getClusterObject() (unstructured.Unstructured, error) {
	clusterObj, err := k8s.FindIn(cad.ClusterResources, func(u unstructured.Unstructured) bool {
		if u.GetKind() != "Cluster" {
			return false
		}
		if u.GetAPIVersion() != "cluster.x-k8s.io/v1beta1" {
			return false
		}
		_, ok := u.GetLabels()[ClusterNameLabel]
		return ok
	})
	if err != nil {
		if k8s.IsNotExist(err) {
			return unstructured.Unstructured{}, fmt.Errorf("Cluster resources do not include a valid cluster.x-k8s.io/v1beta1/Cluster")
		} else {
			return unstructured.Unstructured{}, err
		}
	}
	return clusterObj, err
}

func getMapVal(source map[string]interface{}, val string, ns string, name string) (map[string]interface{}, error) {
	valRef, ok := source[val]
	if !ok {
		return nil, fmt.Errorf("Cluster %s/%s does not have a %s field", ns, name, val)
	}

	value, ok := valRef.(map[string]interface{})
	if !ok {
		return nil, fmt.Errorf("Cluster %s/%s field %s has an unexpected format", ns, name, val)
	}

	return value, nil
}

func getListVal(source map[string]interface{}, val string, ns string, name string) ([]interface{}, error) {
	valRef, ok := source[val]
	if !ok {
		return nil, fmt.Errorf("Cluster %s/%s does not have a %s field", ns, name, val)
	}

	value, ok := valRef.([]interface{})
	if !ok {
		return nil, fmt.Errorf("Cluster %s/%s field %s has an unexpected format", ns, name, val)
	}

	return value, nil
}

func getStringVal(source map[string]interface{}, val string, ns string, name string) (string, error) {
	valRef, ok := source[val]
	if !ok {
		return "", fmt.Errorf("Cluster %s/%s does not have a %s field", ns, name, val)
	}

	value, ok := valRef.(string)
	if !ok {
		return "", fmt.Errorf("Cluster %s/%s field %s has an unexpected format", ns, name, val)
	}

	return value, nil
}

func (cad *ClusterApiDriver) getOCIClusterObject() (unstructured.Unstructured, error) {
	clusterObj, err := cad.getClusterObject()
	if err != nil {
		return unstructured.Unstructured{}, err
	}

	// The Cluster should have an infrastructure ref that points
	// to the OCICluster.  It looks like:
	//
	// spec:
	//  infrastructureRef:
	//   kind:
	//   name:
	clusterNs := clusterObj.GetNamespace()
	clusterName := clusterObj.GetName()
	clusterSpec, err := getMapVal(clusterObj.Object, "spec", clusterNs, clusterName)
	if err != nil {
		return unstructured.Unstructured{}, err
	}

	infraRef, err := getMapVal(clusterSpec, "infrastructureRef", clusterNs, clusterName)
	if err != nil {
		return unstructured.Unstructured{}, err
	}

	kind, err := getStringVal(infraRef, "kind", clusterNs, clusterName)
	if err != nil {
		return unstructured.Unstructured{}, err
	}

	name, err := getStringVal(infraRef, "name", clusterNs, clusterName)
	if err != nil {
		return unstructured.Unstructured{}, err
	}

	// Validate the reference
	if kind != "OCICluster" {
		return unstructured.Unstructured{}, fmt.Errorf("Cluster %s/%s points to an unsupported infrastructure reference %s", clusterNs, clusterName, kind)
	}

	// Find the OCICluster in the templates
	ociClusterObj, err := k8s.FindIn(cad.ClusterResources, func(u unstructured.Unstructured) bool {
		if u.GetKind() != kind {
			return false
		}
		if u.GetName() != name {
			return false
		}
		return true
	})

	if err != nil {
		if k8s.IsNotExist(err) {
			return unstructured.Unstructured{}, fmt.Errorf("Cluster resources do not include a valid cluster.x-k8s.io/v1beta1/Cluster")
		} else {
			return unstructured.Unstructured{}, err
		}
	}

	return ociClusterObj, err
}

func CreateDriver(config *types.Config, clusterConfig *types.ClusterConfig) (driver.ClusterDriver, error) {
	var err error
	doTemplate := false
	cd := clusterConfig.ClusterDefinition
	cdi := clusterConfig.ClusterDefinitionInline
	if cd != "" && cdi != "" {
		// Can't mix inline and file-based resources
		return nil, fmt.Errorf("cluster configuration has file-based and inline resources")
	} else if cd == "" && cdi == "" {
		// If no configuration is provided, make one.  We may need to upload an
		// image.
		doTemplate = true

	} else if cd != "" {
		// If the path to the cluster definition is not
		// absolute, then assume it is relative to the
		// cluster config working directory.
		if !filepath.IsAbs(cd) {
			cd = filepath.Join(clusterConfig.WorkingDirectory, cd)
			cd, err = filepath.Abs(cd)
			if err != nil {
				return nil, err
			}
		}
		cdiBytes, err := os.ReadFile(cd)
		if err != nil {
			return nil, err
		}
		cdi = string(cdiBytes)
	}

	// Unlike other cluster drivers, it is not feasible to have zero
	// worker nodes.  Cluster API will not create control plane nodes
	// with taints removed, and it can get upset if they are removed.
	// Require at least one.
	//
	// If someone really wants to have no workers, then they are free
	// to pass in a cluster definition.
	if clusterConfig.WorkerNodes == 0 {
		clusterConfig.WorkerNodes = 1
	}

	// It's also not feasible to have zero control plane nodes.
	if clusterConfig.ControlPlaneNodes == 0 {
		clusterConfig.ControlPlaneNodes = 1
	}

	// Validate the provider configuration.  For OCI-CCM several pieces of
	// configuration are required.  Specifically, a compartment, a vcn and
	// two subnets (which can be the same).  These values are fed into the
	// OCI-CCM configuration.
	if clusterConfig.Providers.Oci.Compartment == "" {
		return nil, fmt.Errorf("the oci provider requires a compartment in the provider with configuration")
	}

	// If the user has asked for a 1.26 cluster and has not overridden the control plane shape, force the shape to
	// be an amd-compatible shape since 1.26 does not support arm
	if strings.TrimPrefix(clusterConfig.KubeVersion, "v") == "1.26" && slices.Contains(constants.OciArmCompatibleShapes[:], clusterConfig.Providers.Oci.ControlPlaneShape.Shape) {
		clusterConfig.Providers.Oci.ControlPlaneShape.Shape = constants.OciVmStandardE4Flex
	}

	cad := &ClusterApiDriver{
		Config:           config,
		ClusterConfig:    clusterConfig,
		ClusterResources: cdi,
		FromTemplate:     doTemplate,
	}
	bootstrapKubeConfig, isEphemeral, err := start.EnsureCluster(config.Providers.Oci.KubeConfigPath, config, clusterConfig)
	if err != nil {
		return nil, err
	}

	cad.Ephemeral = isEphemeral
	cad.BootstrapKubeConfig = bootstrapKubeConfig

	// Install any necessary components into the admin cluster
	capiApplications, err := cad.getApplications()
	if err != nil {
		return nil, err
	}

	err = install.InstallApplications(capiApplications, cad.BootstrapKubeConfig, config.Quiet)
	if err != nil {
		return nil, err
	}

	_, kubeClient, err := client.GetKubeClient(cad.BootstrapKubeConfig)
	if err != nil {
		return nil, err
	}

	// Wait for all controllers to come online.  This is done
	// as a separate step so that all the image pulls can happen
	// in parallel because the application installation is
	// linear
	err = cad.waitForControllers(kubeClient)
	if err != nil {
		return nil, err
	}

	cad.KubeConfig, err = client.GetKubeconfigPath(fmt.Sprintf("kubeconfig.%s", cad.ClusterConfig.Name))
	if err != nil {
		return nil, err
	}

	return cad, nil
}

func (cad *ClusterApiDriver) ensureImage(arch string) (string, string, error) {
	compartmentId, err := oci.GetCompartmentId(cad.ClusterConfig.Providers.Oci.Compartment)
	if err != nil {
		return "", "", err
	}

	// Check for a local image.  First see if there is already an image
	// available in OCI
	_, err = oci.GetImage(constants.OciImageName, cad.ClusterConfig.KubeVersion, arch, compartmentId)
	if err == nil {
		// An image was found.  Perfect.
		return "", "", nil
	}

	// Check to see if a converted image already exists.  If so, don't bother
	// making a new one.
	imageName, err := create.DefaultImagePath(create.ProviderTypeOCI, cad.ClusterConfig.KubeVersion, arch)
	if err != nil {
		return "", "", err
	}

	_, err = os.Stat(imageName)
	if err != nil && !os.IsNotExist(err) {
		return "", "", err
	}

	// No image exists.  Make one.  Save the existing KC value and substitute
	// the ephemeral one.  Set it back when done.
	oldKcfg := cad.Config.KubeConfig
	cad.Config.KubeConfig = cad.BootstrapKubeConfig
	err = create.Create(cad.Config, cad.ClusterConfig, create.CreateOptions{
		ProviderType: create.ProviderTypeOCI,
		Architecture: arch,
	})
	cad.Config.KubeConfig = oldKcfg
	if err != nil {
		return "", "", err
	}

	// Image creation is done.  Upload it.
	imageId, workRequestId, err := upload.UploadAsync(upload.UploadOptions{
		ProviderType:      upload.ProviderTypeOCI,
		BucketName:        cad.ClusterConfig.Providers.Oci.ImageBucket,
		CompartmentName:   compartmentId,
		ImagePath:         imageName,
		ImageName:         constants.OciImageName,
		KubernetesVersion: cad.ClusterConfig.KubeVersion,
		ImageArchitecture: arch,
	})
	if err != nil {
		return "", "", err
	}

	return imageId, workRequestId, nil
}

func (cad *ClusterApiDriver) ensureImages() error {
	controlPlaneArch := oci.ArchitectureFromShape(cad.ClusterConfig.Providers.Oci.ControlPlaneShape.Shape)
	workerArch := oci.ArchitectureFromShape(cad.ClusterConfig.Providers.Oci.WorkerShape.Shape)

	compartmentId, err := oci.GetCompartmentId(cad.ClusterConfig.Providers.Oci.Compartment)
	if err != nil {
		return err
	}

	// If the control plane arch and worker arch are the same, only import the
	// one image.
	imageImports := map[string]string{}
	controlPlaneImageId := ""
	workerImageId := ""
	if controlPlaneArch == workerArch {
		workRequest := ""
		var err error
		controlPlaneImageId, workRequest, err = cad.ensureImage(controlPlaneArch)
		if err != nil {
			return err
		}
		if workRequest != "" {
			imageImports[workRequest] = "Importing image"
		}
	} else {
		controlPlaneWorkRequest := ""
		workerWorkRequest := ""
		var err error
		controlPlaneImageId, controlPlaneWorkRequest, err = cad.ensureImage(controlPlaneArch)
		if err != nil {
			return err
		}
		workerImageId, workerWorkRequest, err = cad.ensureImage(workerArch)
		if err != nil {
			return err
		}

		if controlPlaneWorkRequest != "" {
			imageImports[controlPlaneWorkRequest] = "Importing control plane image"
		}
		if workerWorkRequest != "" {
			imageImports[workerWorkRequest] = "Importing worker image"
		}
	}
	err = oci.WaitForWorkRequests(imageImports)
	if err != nil {
		return err
	}
	if controlPlaneImageId != "" {
		err = upload.EnsureImageDetails(compartmentId, controlPlaneImageId, controlPlaneArch)
		if err != nil {
			return err
		}
	}
	if workerImageId != "" {
		err = upload.EnsureImageDetails(compartmentId, workerImageId, workerArch)
		if err != nil {
			return err
		}
	}

	return nil
}

func (cad *ClusterApiDriver) waitForKubeconfig(client kubernetes.Interface, clusterName string) (string, error) {
	var kubeconfig string
	kcfgSecretIface, _, err := util.LinearRetryTimeout(func(i interface{}) (interface{}, bool, error) {
		log.Debugf("Looking for secrets in %s with label %s = %s", cad.ResourceNamespace, ClusterNameLabel, clusterName)
		secrets, err := k8s.FindSecretsByLabelKeyVal(client, cad.ResourceNamespace, ClusterNameLabel, clusterName)
		if err != nil {
			log.Debugf("Error finding secret: %+v", err)
			return nil, false, err
		}
		if len(secrets.Items) == 0 {
			log.Debugf("No secrets found")
			return nil, false, fmt.Errorf("no kubeconfig found for cluster %s in namespace %s", clusterName, cad.ResourceNamespace)
		}

		// Find the secret that looks kubeconfig'y
		for _, s := range secrets.Items {
			if strings.Contains(s.ObjectMeta.Name, "kubeconfig") {
				return &s, false, nil
			}
		}
		return nil, false, fmt.Errorf("no kubeconfig found for cluster %s in namespace %s", clusterName, cad.ResourceNamespace)
	}, nil, 20*time.Minute)

	if err != nil {
		return "", err
	}

	kcfgSecret, ok := kcfgSecretIface.(*v1.Secret)
	if !ok {
		return "", fmt.Errorf("internal error: kubeconfig secret is not a secret")
	}

	// Get the kubeconfig string out of the secret
	kcfgBytes, ok := kcfgSecret.Data["value"]
	if !ok {
		return "", fmt.Errorf("%s is not a valid kubeconfig secret", kcfgSecret.ObjectMeta.Name)
	}
	kubeconfig = string(kcfgBytes)

	return kubeconfig, nil
}

// applyResources creates resources in a cluster if the resource does not
// already exist.  If the resource already exists, it is not modified.
func (cad *ClusterApiDriver) applyResources(restConfig *rest.Config) error {
	resources, err := k8s.Unmarshall(bufio.NewReader(bytes.NewBufferString(cad.ClusterResources)))
	if err != nil {
		return err
	}

	for _, r := range resources {
		err = k8s.CreateResourceIfNotExist(restConfig, &r)
		if err != nil && !strings.Contains(err.Error(), "not found") {
			return err
		}
	}

	return nil
}

func (cad *ClusterApiDriver) Start() (bool, bool, error) {
	// If there is a need to generate a template, do so.
	if cad.FromTemplate {
		// If there is a need to generate a template, ensure that an
		// image is present.
		err := cad.ensureImages()
		if err != nil {
			return false, false, err
		}

		cdi, err := common.GetTemplate(cad.Config, cad.ClusterConfig)
		if err != nil {
			return false, false, err
		}

		cad.ClusterResources = cdi
	}

	if err := oci2.ValidateClusterResources(cad.ClusterResources); err != nil {
		return false, false, err
	}

	// A fair bit of metadata is anchored by the Cluster
	// object in the bundle of Cluster API resources.  Fetch it
	// to a) make sure it exists and b) fetch useful information
	clusterObj, err := cad.getClusterObject()
	if err != nil {
		return false, false, err
	}

	cad.ResourceNamespace = clusterObj.GetNamespace()

	// Apply the given yaml.
	restConfig, clientIface, err := client.GetKubeClient(cad.BootstrapKubeConfig)
	if err != nil {
		return false, false, err
	}

	err = k8s.CreateNamespaceIfNotExists(clientIface, cad.ResourceNamespace)
	if err != nil {
		return false, false, err
	}

	log.Info("Applying Cluster API resources")
	err = cad.applyResources(restConfig)
	if err != nil {
		return false, false, err
	}

	// Get the kubeconfig.  This is done by finding a secret
	// that has the same label as the top level Cluster resource.
	clusterName, _ := clusterObj.GetLabels()[ClusterNameLabel]

	var kubeconfig string
	logutils.WaitFor(logutils.Info, []*logutils.Waiter{
		{
			Message: "Waiting for kubeconfig",
			WaitFunction: func(i interface{}) error {
				kubeconfig, err = cad.waitForKubeconfig(clientIface, clusterName)
				if err != nil {
					return err
				}
				return nil
			},
		},
	})

	if err != nil {
		return false, false, err
	}

	err = os.WriteFile(cad.KubeConfig, []byte(kubeconfig), 0700)
	if err != nil {
		return false, false, err
	}

	_, kubeClient, err := client.GetKubeClient(cad.KubeConfig)

	// Wait for the cluster to start
	_, err = k8s.WaitUntilGetNodesSucceeds(kubeClient)
	if err != nil {
		return false, false, err
	}

	// Populate the OCI-CCM configuration based on the contents of
	// the OCICluster object.
	err = cad.getOciCcmOptions(restConfig)
	if err != nil {
		return false, false, err
	}

	// Once the cluster has started, install all the necessary applications
	// for the workload cluster.
	workloadApps, err := cad.getWorkloadClusterApplications(restConfig, kubeClient)
	if err != nil {
		return false, false, err
	}

	log.Info("Installing applications into workload cluster")
	err = install.InstallApplications(workloadApps, cad.KubeConfig, cad.Config.Quiet)
	if err != nil {
		return false, false, err
	}

	return false, false, nil
}

func (cad *ClusterApiDriver) tryMove(fromBootstrap bool) error {
	// Move the resources to the new cluster
	capiClient, err := capiclient.New(context.TODO(), "")
	if err != nil {
		return nil
	}

	fromKcfg := cad.KubeConfig
	toKcfg := cad.BootstrapKubeConfig
	if fromBootstrap {
		fromKcfg = cad.BootstrapKubeConfig
		toKcfg = cad.KubeConfig
	}

	err = capiClient.Move(context.TODO(), capiclient.MoveOptions{
		FromKubeconfig: capiclient.Kubeconfig{Path: fromKcfg, Context: ""},
		ToKubeconfig:   capiclient.Kubeconfig{Path: toKcfg, Context: ""},
		Namespace:      cad.ResourceNamespace,
		DryRun:         false,
	})
	return err
}

func (cad *ClusterApiDriver) moveCluster(fromBootstrap bool) error {
	haveError := logutils.WaitFor(logutils.Info, []*logutils.Waiter{
		{
			Message: "Migrating Cluster API resources",
			WaitFunction: func(i interface{}) error {
				c, _ := i.(*ClusterApiDriver)
				for {
					err := c.tryMove(fromBootstrap)
					if err != nil && strings.Contains(err.Error(), "cannot start the move operation") {
						// Tolerate errors where the cluster resources
						// are in flux.  They will either stabilize
						// or not.
						log.Debugf("Could not move cluster: %v", err)

						// Spinning up infrastructure can
						// take a while...
						time.Sleep(time.Second * 3)
						continue
					} else if err != nil {
						return err
					}
					break
				}
				return nil
			},
			Args: cad,
		},
	})
	if haveError {
		return fmt.Errorf("Could not move Cluster API resources")
	}
	return nil
}

func (cad *ClusterApiDriver) PostStart() error {
	// If the cluster is not self managed, then the configuration is
	// complete.
	if !cad.ClusterConfig.Providers.Oci.SelfManaged {
		return nil
	}

	// Install the Cluster API controllers into the new cluster
	capiApplications, err := cad.getApplications()
	if err != nil {
		return err
	}

	err = install.InstallApplications(capiApplications, cad.KubeConfig, cad.Config.Quiet)
	if err != nil {
		return err
	}

	_, kubeClient, err := client.GetKubeClient(cad.KubeConfig)
	if err != nil {
		return err
	}

	// Wait for controllers to settle.  Nodes should have their cloud
	// provider taints removed.  There should also be at least one
	// node that has no control plane taints.
	err = cad.waitForControllers(kubeClient)
	if err != nil {
		return err
	}

	// Move the resources to the new cluster
	log.Info("Migrating Cluster API resources into self-managed cluster")
	err = cad.moveCluster(true)

	// Scale the bootstrap cluster controllers back up.
	return nil
}

func (cad *ClusterApiDriver) Join(kubeconfigPath string, controlPlaneNodes int, workerNodes int) error {
	return fmt.Errorf("Joining new nodes to this cluster is done by editing the KubeadmControlPlane and MachineDeployment resources in the management cluster")
}

func (cad *ClusterApiDriver) Stop() error {
	return fmt.Errorf("ClusterApiDriver.Stop() is not implemented")
}

func (cad *ClusterApiDriver) waitForClusterDeletion(clusterName string, clusterNs string) error {
	restConfig, _, err := client.GetKubeClient(cad.BootstrapKubeConfig)
	if err != nil {
		return err
	}

	_, _, err = util.LinearRetryTimeout(func(i interface{}) (interface{}, bool, error) {
		u, err := k8s.GetResourceByIdentifier(restConfig, "cluster.x-k8s.io", "v1beta1", "Cluster", clusterName, clusterNs)
		if u != nil {
			log.Debugf("Found cluster %s/%s with UID %s", clusterNs, clusterName, u.GetUID())
		} else {
			log.Debugf("Resource for cluster %s/%s was nil", clusterNs, clusterName)
		}
		if err != nil {
			if strings.Contains(err.Error(), "not found") {
				return nil, false, nil
			}

			return nil, false, err
		}

		return nil, false, fmt.Errorf("Cluster %s/%s is not yet deleted", clusterNs, clusterName)

	}, nil, 20*time.Minute)
	return err
}

func (cad *ClusterApiDriver) deleteCluster(clusterName string, clusterNs string) error {
	restConfig, _, err := client.GetKubeClient(cad.BootstrapKubeConfig)
	if err != nil {
		return err
	}

	log.Infof("Deleting Cluster %s/%s", clusterNs, clusterName)
	err = k8s.DeleteResourceByIdentifier(restConfig, "cluster.x-k8s.io", "v1beta1", "Cluster", clusterName, clusterNs)
	if err != nil {
		return err
	}

	haveError := logutils.WaitFor(logutils.Info, []*logutils.Waiter{
		{
			Message: "Waiting for deletion",
			WaitFunction: func(i interface{}) error {
				return cad.waitForClusterDeletion(clusterName, clusterNs)
			},
		},
	})

	if haveError {
		return fmt.Errorf("Error deleting cluster")
	}
	return nil
}

func (cad *ClusterApiDriver) Delete() error {
	log.Debugf("Entering Delete for CAPI cluster %s", cad.ClusterConfig.Name)
	cad.Deleted = true
	if cad.FromTemplate {
		cdi, err := common.GetTemplate(cad.Config, cad.ClusterConfig)
		if err != nil {
			return err
		}
		cad.ClusterResources = cdi
	}

	// Get the namespace.  This is done by finding the metadata
	// for the Cluster resource.
	clusterObj, err := cad.getClusterObject()
	if err != nil {
		return err
	}

	// No need to check if the label exists again.  The filter function
	// already verified that.
	cad.ResourceNamespace = clusterObj.GetNamespace()
	clusterName := clusterObj.GetName()

	// If this is a self-managed cluster, pivot back into the bootstrap cluster.
	// This is in a for loop so there are break semantics available
	for {
		if !cad.ClusterConfig.Providers.Oci.SelfManaged {
			break
		}

		// If the kubeconfig for the this cluster does not exist,
		// assume that the resources are in the target cluster.
		_, err = os.Stat(cad.KubeConfig)
		if err != nil {
			if os.IsNotExist(err) {
				break
			}
			return err
		}

		// If the objects are not in this cluster, don't try
		// to move them.  Treat any error as not being able to
		// find the objects.  If they actually are in the cluster
		// but cannot be found, the deletion code from the bootstrap
		// cluster will fail.
		restConfig, _, err := client.GetKubeClient(cad.KubeConfig)
		if err != nil {
			break
		}
		_, err = k8s.GetResourceByIdentifier(restConfig, "cluster.x-k8s.io", "v1beta1", "Cluster", clusterObj.GetName(), clusterObj.GetNamespace())
		if err != nil {
			break
		}

		err = cad.moveCluster(false)
		if err != nil {
			return err
		}

		// Only ever do this loop once.  The goal is to have
		// access to break, not to do this more than once.
		break
	}

	return cad.deleteCluster(clusterName, clusterObj.GetNamespace())
}

func (cad *ClusterApiDriver) Close() error {
	// There needs to be some logic to figure out when a cluster
	// is done being deleted.  It is not reasoble to develop
	// this against the OCI CAPI provider because it is unreliable
	// when deleting clusters.  For now, leave the ephemeral one
	// behind so that deletion can continue in the background.
	if cad.Deleted {
		return nil
	}

	if cad.Ephemeral && cad.ClusterConfig.Providers.Oci.SelfManaged {
		err := start.StopEphemeralCluster(cad.Config, cad.ClusterConfig)
		if err != nil {
			return err
		}
	}

	return nil
}

func (cad *ClusterApiDriver) GetKubeconfigPath() string {
	return cad.KubeConfig
}

func (cad *ClusterApiDriver) GetKubeAPIServerAddress() string {
	return ""
}

func (cad *ClusterApiDriver) PostInstallHelpStanza() string {
	return fmt.Sprintf("To access the cluster:\n    use %s", cad.KubeConfig)
}

func (cad *ClusterApiDriver) DefaultCNIInterfaces() []string {
	return []string{}
}<|MERGE_RESOLUTION|>--- conflicted
+++ resolved
@@ -8,13 +8,14 @@
 	"bytes"
 	"context"
 	"fmt"
-	"github.com/oracle-cne/ocne/pkg/cluster/template/common"
-	oci2 "github.com/oracle-cne/ocne/pkg/cluster/template/oci"
 	"os"
 	"path/filepath"
 	"slices"
 	"strings"
 	"time"
+
+	"github.com/oracle-cne/ocne/pkg/cluster/template/common"
+	oci2 "github.com/oracle-cne/ocne/pkg/cluster/template/oci"
 
 	"github.com/oracle-cne/ocne/pkg/catalog"
 	"github.com/oracle-cne/ocne/pkg/cluster/driver"
@@ -73,7 +74,6 @@
 		"httpsProxy": cad.ClusterConfig.Providers.Oci.Proxy.HttpsProxy,
 		"httpProxy":  cad.ClusterConfig.Providers.Oci.Proxy.HttpProxy,
 		"noProxy":    cad.ClusterConfig.Providers.Oci.Proxy.NoProxy,
-<<<<<<< HEAD
 	}
 
 	initContainerValues := []map[string]interface{}{
@@ -136,8 +136,6 @@
 				"defaultMode": 0500,
 			},
 		},
-=======
->>>>>>> 0b9c1b95
 	}
 
 	return []install.ApplicationDescription{
