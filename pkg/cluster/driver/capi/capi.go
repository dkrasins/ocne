// Copyright (c) 2024, 2025, Oracle and/or its affiliates.
// Licensed under the Universal Permissive License v 1.0 as shown at https://oss.oracle.com/licenses/upl.

package capi

import (
	"bufio"
	"bytes"
	"context"
	"fmt"
	"github.com/oracle-cne/ocne/pkg/cluster/template/common"
	oci2 "github.com/oracle-cne/ocne/pkg/cluster/template/oci"
	"os"
	"path/filepath"
	"slices"
	"strings"
	"time"

	"github.com/oracle-cne/ocne/pkg/catalog"
	"github.com/oracle-cne/ocne/pkg/cluster/driver"
	"github.com/oracle-cne/ocne/pkg/commands/application/install"
	"github.com/oracle-cne/ocne/pkg/commands/cluster/start"
	"github.com/oracle-cne/ocne/pkg/commands/image/create"
	"github.com/oracle-cne/ocne/pkg/commands/image/upload"
	"github.com/oracle-cne/ocne/pkg/config"
	"github.com/oracle-cne/ocne/pkg/config/types"
	"github.com/oracle-cne/ocne/pkg/constants"
	"github.com/oracle-cne/ocne/pkg/k8s"
	"github.com/oracle-cne/ocne/pkg/k8s/client"
	"github.com/oracle-cne/ocne/pkg/util"
	"github.com/oracle-cne/ocne/pkg/util/logutils"
	"github.com/oracle-cne/ocne/pkg/util/oci"
	log "github.com/sirupsen/logrus"
	"gopkg.in/yaml.v3"
	v1 "k8s.io/api/core/v1"
	metav1 "k8s.io/apimachinery/pkg/apis/meta/v1"
	"k8s.io/apimachinery/pkg/apis/meta/v1/unstructured"
	"k8s.io/client-go/kubernetes"
	"k8s.io/client-go/rest"
	capiclient "sigs.k8s.io/cluster-api/cmd/clusterctl/client"
)

const (
	DriverName       = "oci"
	ClusterNameLabel = "cluster.x-k8s.io/cluster-name"

	OciCcmChart         = "oci-ccm"
	OciCcmNamespace     = "kube-system"
	OciCcmRelease       = "oci-ccm"
	OciCcmVersion       = "1.28.0"
	OciCcmSecretName    = "oci-cloud-controller-manager"
	OciCcmCsiSecretName = "oci-volume-provisioner"
)

type ClusterApiDriver struct {
	Ephemeral           bool
	BootstrapKubeConfig string
	KubeConfig          string
	ClusterConfig       *types.ClusterConfig
	ClusterResources    string
	ResourceNamespace   string
	FromTemplate        bool
	Deleted             bool
}

func (cad *ClusterApiDriver) getApplications() ([]install.ApplicationDescription, error) {
	ociConfig, err := oci.GetConfig()
	if err != nil {
		return nil, err
	}

	proxyValues := map[string]interface{}{
		"httpsProxy": *cad.ClusterConfig.Providers.Oci.Proxy.HttpsProxy,
		"httpProxy":  *cad.ClusterConfig.Providers.Oci.Proxy.HttpProxy,
		"noProxy":    *cad.ClusterConfig.Providers.Oci.Proxy.NoProxy,
	}

	return []install.ApplicationDescription{
		install.ApplicationDescription{
			Application: &types.Application{
				Name:      config.GenerateStringPointer(constants.CertManagerChart),
				Namespace: config.GenerateStringPointer(constants.CertManagerNamespace),
				Release:   config.GenerateStringPointer(constants.CertManagerRelease),
				Version:   config.GenerateStringPointer(constants.CertManagerVersion),
				Catalog:   config.GenerateStringPointer(catalog.InternalCatalog),
			},
		},
		install.ApplicationDescription{
			Application: &types.Application{
				Name:      config.GenerateStringPointer(constants.CoreCAPIChart),
				Namespace: config.GenerateStringPointer(constants.CoreCAPINamespace),
				Release:   config.GenerateStringPointer(constants.CoreCAPIRelease),
				Version:   config.GenerateStringPointer(constants.CoreCAPIVersion),
				Catalog:   config.GenerateStringPointer(catalog.InternalCatalog),
				Config: map[string]interface{}{
					"proxy": proxyValues,
				},
			},
		},
		install.ApplicationDescription{
			Application: &types.Application{
				Name:      config.GenerateStringPointer(constants.OCICAPIChart),
				Namespace: config.GenerateStringPointer(constants.OCICAPINamespace),
				Release:   config.GenerateStringPointer(constants.OCICAPIRelease),
				Version:   config.GenerateStringPointer(constants.OCICAPIVersion),
				Catalog:   config.GenerateStringPointer(catalog.InternalCatalog),
				Config: map[string]interface{}{
					"authConfig": map[string]interface{}{
						"fingerprint":          ociConfig.Fingerprint,
						"key":                  ociConfig.Key,
						"passphrase":           ociConfig.Passphrase,
						"region":               ociConfig.Region,
						"tenancy":              ociConfig.Tenancy,
						"useInstancePrincipal": fmt.Sprintf("%t", ociConfig.UseInstancePrincipal),
						"user":                 ociConfig.User,
					},
					"proxy": proxyValues,
				},
			},
		},
		install.ApplicationDescription{
			Application: &types.Application{
				Name:      config.GenerateStringPointer(constants.KubeadmBootstrapCAPIChart),
				Namespace: config.GenerateStringPointer(constants.KubeadmBootstrapCAPINamespace),
				Release:   config.GenerateStringPointer(constants.KubeadmBootstrapCAPIRelease),
				Version:   config.GenerateStringPointer(constants.KubeadmBootstrapCAPIVersion),
				Catalog:   config.GenerateStringPointer(catalog.InternalCatalog),
				Config: map[string]interface{}{
					"proxy": proxyValues,
				},
			},
		},
		install.ApplicationDescription{
			Application: &types.Application{
				Name:      config.GenerateStringPointer(constants.KubeadmControlPlaneCAPIChart),
				Namespace: config.GenerateStringPointer(constants.KubeadmControlPlaneCAPINamespace),
				Release:   config.GenerateStringPointer(constants.KubeadmControlPlaneCAPIRelease),
				Version:   config.GenerateStringPointer(constants.KubeadmControlPlaneCAPIVersion),
				Catalog:   config.GenerateStringPointer(catalog.InternalCatalog),
				Config: map[string]interface{}{
					"proxy": proxyValues,
				},
			},
		},
	}, nil
}

func (cad *ClusterApiDriver) getWorkloadClusterApplications(restConfig *rest.Config, kubeClient kubernetes.Interface) ([]install.ApplicationDescription, error) {
	ociConfig, err := oci.GetConfig()
	if err != nil {
		return nil, err
	}

	compartmentId, err := oci.GetCompartmentId(*cad.ClusterConfig.Providers.Oci.Compartment)
	if err != nil {
		return nil, err
	}

	authCreds := map[string]interface{}{
		"auth": map[string]interface{}{
			"region":                ociConfig.Region,
			"tenancy":               ociConfig.Tenancy,
			"user":                  ociConfig.User,
			"key":                   ociConfig.Key,
			"passphrase":            ociConfig.Passphrase,
			"fingerprint":           ociConfig.Fingerprint,
			"useInstancePrincipals": ociConfig.UseInstancePrincipal,
		},
		"compartment": compartmentId,
		"vcn":         cad.ClusterConfig.Providers.Oci.Vcn,
		"loadBalancer": map[string]interface{}{
			"subnet1":                    cad.ClusterConfig.Providers.Oci.LoadBalancer.Subnet1,
			"subnet2":                    cad.ClusterConfig.Providers.Oci.LoadBalancer.Subnet2,
			"securityListManagementMode": "None",
		},
	}
	authCredBytes, err := yaml.Marshal(authCreds)
	if err != nil {
		return nil, err
	}

	ociCcmCreds := map[string][]byte{
		"cloud-provider.yaml": authCredBytes,
	}
	ociCsiCreds := map[string][]byte{
		"config.yaml": authCredBytes,
	}

	ret := []install.ApplicationDescription{
		install.ApplicationDescription{
			PreInstall: func() error {
				err := k8s.CreateSecret(kubeClient, OciCcmNamespace, &v1.Secret{
					ObjectMeta: metav1.ObjectMeta{
						Name: OciCcmSecretName,
					},
					Data: ociCcmCreds,
					Type: "Opaque",
				})
				if err != nil {
					return err
				}

				err = k8s.CreateSecret(kubeClient, OciCcmNamespace, &v1.Secret{
					ObjectMeta: metav1.ObjectMeta{
						Name: OciCcmCsiSecretName,
					},
					Data: ociCsiCreds,
					Type: "Opaque",
				})
				return err
			},
			Application: &types.Application{
				Name:      config.GenerateStringPointer(OciCcmChart),
				Namespace: config.GenerateStringPointer(OciCcmNamespace),
				Release:   config.GenerateStringPointer(OciCcmRelease),
				Version:   config.GenerateStringPointer(OciCcmVersion),
				Catalog:   config.GenerateStringPointer(catalog.InternalCatalog),
			},
		},
	}

	return ret, nil
}

func (cad *ClusterApiDriver) getOciCcmOptions(restConfig *rest.Config) error {
	// If the values are already set, don't try to set them.  This accounts
	// for two cases: this fuction has already been called, or there are
	// specific values set in the cluster configuration.
	if *cad.ClusterConfig.Providers.Oci.Vcn != "" && *cad.ClusterConfig.Providers.Oci.LoadBalancer.Subnet1 != "" && *cad.ClusterConfig.Providers.Oci.LoadBalancer.Subnet2 != "" {
		return nil
	}

	// The values are not populated.  Go get the OCICluster associated
	// with the Cluster and find the values.
	ociCluster, err := cad.getOCIClusterObject()
	if err != nil {
		return err
	}

	ociClusterNs := ociCluster.GetNamespace()
	ociClusterName := ociCluster.GetName()

	err = k8s.GetResource(restConfig, &ociCluster)
	if err != nil {
		return err
	}

	// The values that are required are buried inside .spec.networkSpec.vcn
	spec, err := getMapVal(ociCluster.Object, "spec", ociClusterNs, ociClusterName)
	if err != nil {
		return err
	}

	networkSpec, err := getMapVal(spec, "networkSpec", ociClusterNs, ociClusterName)
	if err != nil {
		return err
	}

	vcn, err := getMapVal(networkSpec, "vcn", ociClusterNs, ociClusterName)
	if err != nil {
		return err
	}

	vcnId, err := getStringVal(vcn, "id", ociClusterNs, ociClusterName)
	if err != nil {
		return err
	}
	log.Debugf("Found VCN OCID %s", vcnId)

	if vcnId == "" {
		return fmt.Errorf("OCICluster %s/%s has an empty vcn id", ociCluster.GetNamespace(), ociCluster.GetName())
	}

	subnets, err := getListVal(vcn, "subnets", ociClusterNs, ociClusterName)
	if err != nil {
		return err
	}

	var serviceSubnets []string
	for _, snIface := range subnets {
		sn, ok := snIface.(map[string]interface{})
		if !ok {
			continue
		}

		log.Debugf("Checking subnet %+v", sn)
		role, err := getStringVal(sn, "role", ociClusterNs, ociClusterName)
		if err != nil {
			continue
		}

		if role != "service-lb" {
			continue
		}

		subnetId, err := getStringVal(sn, "id", ociClusterNs, ociClusterName)
		if err != nil {
			continue
		}

		serviceSubnets = append(serviceSubnets, subnetId)
		log.Debugf("Found service-lb subnet OCID %s", subnetId)
	}

	if len(serviceSubnets) == 0 {
		return fmt.Errorf("OCICluster %s/%s does not have a service-lb subnet", ociCluster.GetNamespace(), ociCluster.GetName())
	}

	*cad.ClusterConfig.Providers.Oci.Vcn = vcnId
	*cad.ClusterConfig.Providers.Oci.LoadBalancer.Subnet1 = serviceSubnets[0]
	*cad.ClusterConfig.Providers.Oci.LoadBalancer.Subnet2 = serviceSubnets[len(serviceSubnets)-1]

	return nil
}

func (cad *ClusterApiDriver) waitForControllers(kubeClient kubernetes.Interface) error {
	haveError := logutils.WaitFor(logutils.Info, []*logutils.Waiter{
		{
			Message: "Waiting for Core Cluster API Controllers",
			WaitFunction: func(i interface{}) error {
				return k8s.WaitForDeployment(kubeClient, constants.CoreCAPINamespace, constants.CoreCAPIDeployment, 1)
			},
		},
		{
			Message: "Waiting for Kubadm Boostrap Cluster API Controllers",
			WaitFunction: func(i interface{}) error {
				return k8s.WaitForDeployment(kubeClient, constants.KubeadmBootstrapCAPINamespace, constants.KubeadmBootstrapCAPIDeployment, 1)
			},
		},
		{
			Message: "Waiting for Kubadm Control Plane Cluster API Controllers",
			WaitFunction: func(i interface{}) error {
				return k8s.WaitForDeployment(kubeClient, constants.KubeadmControlPlaneCAPINamespace, constants.KubeadmControlPlaneCAPIDeployment, 1)
			},
		},
		{
			Message: "Waiting for OCI Cluster API Controllers",
			WaitFunction: func(i interface{}) error {
				return k8s.WaitForDeployment(kubeClient, constants.OCICAPINamespace, constants.OCICAPIDeployment, 1)
			},
		},
	})
	if haveError {
		return fmt.Errorf("Not all Cluster API controllers became available")
	}
	return nil
}

func (cad *ClusterApiDriver) getClusterObject() (unstructured.Unstructured, error) {
	clusterObj, err := k8s.FindIn(cad.ClusterResources, func(u unstructured.Unstructured) bool {
		if u.GetKind() != "Cluster" {
			return false
		}
		if u.GetAPIVersion() != "cluster.x-k8s.io/v1beta1" {
			return false
		}
		_, ok := u.GetLabels()[ClusterNameLabel]
		return ok
	})
	if err != nil {
		if k8s.IsNotExist(err) {
			return unstructured.Unstructured{}, fmt.Errorf("Cluster resources do not include a valid cluster.x-k8s.io/v1beta1/Cluster")
		} else {
			return unstructured.Unstructured{}, err
		}
	}
	return clusterObj, err
}

func getMapVal(source map[string]interface{}, val string, ns string, name string) (map[string]interface{}, error) {
	valRef, ok := source[val]
	if !ok {
		return nil, fmt.Errorf("Cluster %s/%s does not have a %s field", ns, name, val)
	}

	value, ok := valRef.(map[string]interface{})
	if !ok {
		return nil, fmt.Errorf("Cluster %s/%s field %s has an unexpected format", ns, name, val)
	}

	return value, nil
}

func getListVal(source map[string]interface{}, val string, ns string, name string) ([]interface{}, error) {
	valRef, ok := source[val]
	if !ok {
		return nil, fmt.Errorf("Cluster %s/%s does not have a %s field", ns, name, val)
	}

	value, ok := valRef.([]interface{})
	if !ok {
		return nil, fmt.Errorf("Cluster %s/%s field %s has an unexpected format", ns, name, val)
	}

	return value, nil
}

func getStringVal(source map[string]interface{}, val string, ns string, name string) (string, error) {
	valRef, ok := source[val]
	if !ok {
		return "", fmt.Errorf("Cluster %s/%s does not have a %s field", ns, name, val)
	}

	value, ok := valRef.(string)
	if !ok {
		return "", fmt.Errorf("Cluster %s/%s field %s has an unexpected format", ns, name, val)
	}

	return value, nil
}

func (cad *ClusterApiDriver) getOCIClusterObject() (unstructured.Unstructured, error) {
	clusterObj, err := cad.getClusterObject()
	if err != nil {
		return unstructured.Unstructured{}, err
	}

	// The Cluster should have an infrastructure ref that points
	// to the OCICluster.  It looks like:
	//
	// spec:
	//  infrastructureRef:
	//   kind:
	//   name:
	clusterNs := clusterObj.GetNamespace()
	clusterName := clusterObj.GetName()
	clusterSpec, err := getMapVal(clusterObj.Object, "spec", clusterNs, clusterName)
	if err != nil {
		return unstructured.Unstructured{}, err
	}

	infraRef, err := getMapVal(clusterSpec, "infrastructureRef", clusterNs, clusterName)
	if err != nil {
		return unstructured.Unstructured{}, err
	}

	kind, err := getStringVal(infraRef, "kind", clusterNs, clusterName)
	if err != nil {
		return unstructured.Unstructured{}, err
	}

	name, err := getStringVal(infraRef, "name", clusterNs, clusterName)
	if err != nil {
		return unstructured.Unstructured{}, err
	}

	// Validate the reference
	if kind != "OCICluster" {
		return unstructured.Unstructured{}, fmt.Errorf("Cluster %s/%s points to an unsupported infrastructure reference %s", clusterNs, clusterName, kind)
	}

	// Find the OCICluster in the templates
	ociClusterObj, err := k8s.FindIn(cad.ClusterResources, func(u unstructured.Unstructured) bool {
		if u.GetKind() != kind {
			return false
		}
		if u.GetName() != name {
			return false
		}
		return true
	})

	if err != nil {
		if k8s.IsNotExist(err) {
			return unstructured.Unstructured{}, fmt.Errorf("Cluster resources do not include a valid cluster.x-k8s.io/v1beta1/Cluster")
		} else {
			return unstructured.Unstructured{}, err
		}
	}

	return ociClusterObj, err
}

func CreateDriver(clusterConfig *types.ClusterConfig) (driver.ClusterDriver, error) {
	var err error
	doTemplate := false
	cd := *clusterConfig.ClusterDefinition
	cdi := *clusterConfig.ClusterDefinitionInline
	if cd != "" && cdi != "" {
		// Can't mix inline and file-based resources
		return nil, fmt.Errorf("cluster configuration has file-based and inline resources")
	} else if cd == "" && cdi == "" {
		// If no configuration is provided, make one.  We may need to upload an
		// image.
		doTemplate = true

	} else if cd != "" {
		// If the path to the cluster definition is not
		// absolute, then assume it is relative to the
		// cluster config working directory.
		if !filepath.IsAbs(cd) {
			cd = filepath.Join(*clusterConfig.WorkingDirectory, cd)
			cd, err = filepath.Abs(cd)
			if err != nil {
				return nil, err
			}
		}
		cdiBytes, err := os.ReadFile(cd)
		if err != nil {
			return nil, err
		}
		cdi = string(cdiBytes)
	}

	// Unlike other cluster drivers, it is not feasible to have zero
	// worker nodes.  Cluster API will not create control plane nodes
	// with taints removed, and it can get upset if they are removed.
	// Require at least one.
	//
	// If someone really wants to have no workers, then they are free
	// to pass in a cluster definition.
	if *clusterConfig.WorkerNodes == 0 {
		*clusterConfig.WorkerNodes = 1
	}

	// It's also not feasible to have zero control plane nodes.
	if *clusterConfig.ControlPlaneNodes == 0 {
		*clusterConfig.ControlPlaneNodes = 1
	}

	// Validate the provider configuration.  For OCI-CCM several pieces of
	// configuration are required.  Specifically, a compartment, a vcn and
	// two subnets (which can be the same).  These values are fed into the
	// OCI-CCM configuration.
	if *clusterConfig.Providers.Oci.Compartment == "" {
		return nil, fmt.Errorf("the oci provider requires a compartment in the provider with configuration")
	}

	// If the user has asked for a 1.26 cluster and has not overridden the control plane shape, force the shape to
	// be an amd-compatible shape since 1.26 does not support arm
	if strings.TrimPrefix(*clusterConfig.KubeVersion, "v") == "1.26" && slices.Contains(constants.OciArmCompatibleShapes[:], *clusterConfig.Providers.Oci.ControlPlaneShape.Shape) {
		*clusterConfig.Providers.Oci.ControlPlaneShape.Shape = constants.OciVmStandardE4Flex
	}

	cad := &ClusterApiDriver{
		ClusterConfig:    clusterConfig,
		ClusterResources: cdi,
		FromTemplate:     doTemplate,
	}
	bootstrapKubeConfig, isEphemeral, err := start.EnsureCluster(*clusterConfig.Providers.Oci.KubeConfigPath, clusterConfig)
	if err != nil {
		return nil, err
	}

	cad.Ephemeral = isEphemeral
	cad.BootstrapKubeConfig = bootstrapKubeConfig

	// Install any necessary components into the admin cluster
	capiApplications, err := cad.getApplications()
	if err != nil {
		return nil, err
	}

	err = install.InstallApplications(capiApplications, cad.BootstrapKubeConfig, *clusterConfig.Quiet)
	if err != nil {
		return nil, err
	}

	_, kubeClient, err := client.GetKubeClient(cad.BootstrapKubeConfig)
	if err != nil {
		return nil, err
	}

	// Wait for all controllers to come online.  This is done
	// as a separate step so that all the image pulls can happen
	// in parallel because the application installation is
	// linear
	err = cad.waitForControllers(kubeClient)
	if err != nil {
		return nil, err
	}

	cad.KubeConfig, err = client.GetKubeconfigPath(fmt.Sprintf("kubeconfig.%s", *cad.ClusterConfig.Name))
	if err != nil {
		return nil, err
	}

	return cad, nil
}

<<<<<<< HEAD
func (cad *ClusterApiDriver) ensureImage(arch string) (string, string, error) {
	compartmentId, err := oci.GetCompartmentId(*cad.ClusterConfig.Providers.Oci.Compartment)
=======
func (cad *ClusterApiDriver) ensureImage(name string, arch string, version string, force bool) (string, string, error) {
	compartmentId, err := oci.GetCompartmentId(cad.ClusterConfig.Providers.Oci.Compartment)
>>>>>>> 3e0b1d79
	if err != nil {
		return "", "", err
	}

	// Check for a local image.  First see if there is already an image
	// available in OCI
<<<<<<< HEAD
	_, err = oci.GetImage(constants.OciImageName, *cad.ClusterConfig.KubeVersion, arch, compartmentId)
	if err == nil {
=======
	_, found, err := oci.GetImage(constants.OciImageName, cad.ClusterConfig.KubeVersion, arch, compartmentId)
	if found && !force {
>>>>>>> 3e0b1d79
		// An image was found.  Perfect.
		return "", "", nil
	} else if err != nil {
		return "", "", err
	}

	// Check to see if a converted image already exists.  If so, don't bother
	// making a new one.
	imageName, err := create.DefaultImagePath(create.ProviderTypeOCI, *cad.ClusterConfig.KubeVersion, arch)
	if err != nil {
		return "", "", err
	}

	_, err = os.Stat(imageName)
	if err != nil && !os.IsNotExist(err) && !force {
		return "", "", err
	}

	// No image exists.  Make one.  Save the existing KC value and substitute
	// the ephemeral one.  Set it back when done.
	oldKcfg := cad.ClusterConfig.KubeConfig
	*cad.ClusterConfig.KubeConfig = cad.BootstrapKubeConfig
	err = create.Create(cad.ClusterConfig, create.CreateOptions{
		ProviderType: create.ProviderTypeOCI,
		Architecture: arch,
	})
	cad.ClusterConfig.KubeConfig = oldKcfg
	if err != nil {
		return "", "", err
	}

	// Image creation is done.  Upload it.
	imageId, workRequestId, err := upload.UploadAsync(upload.UploadOptions{
		ProviderType:      upload.ProviderTypeOCI,
		BucketName:        *cad.ClusterConfig.Providers.Oci.ImageBucket,
		CompartmentName:   compartmentId,
		ImagePath:         imageName,
		ImageName:         constants.OciImageName,
		KubernetesVersion: *cad.ClusterConfig.KubeVersion,
		ImageArchitecture: arch,
	})
	if err != nil {
		return "", "", err
	}

	return imageId, workRequestId, nil
}

func (cad *ClusterApiDriver) ensureImages() error {
	controlPlaneArch := oci.ArchitectureFromShape(*cad.ClusterConfig.Providers.Oci.ControlPlaneShape.Shape)
	workerArch := oci.ArchitectureFromShape(*cad.ClusterConfig.Providers.Oci.WorkerShape.Shape)

	compartmentId, err := oci.GetCompartmentId(*cad.ClusterConfig.Providers.Oci.Compartment)
	if err != nil {
		return err
	}

	// If the control plane arch and worker arch are the same, only import the
	// one image.
	imageImports := map[string]string{}
	controlPlaneImageId := ""
	workerImageId := ""
	if controlPlaneArch == workerArch {
		workRequest := ""
		var err error
		controlPlaneImageId, workRequest, err = cad.ensureImage(constants.OciImageName, controlPlaneArch, cad.ClusterConfig.KubeVersion, false)
		if err != nil {
			return err
		}
		if workRequest != "" {
			imageImports[workRequest] = "Importing image"
		}
	} else {
		controlPlaneWorkRequest := ""
		workerWorkRequest := ""
		var err error
		controlPlaneImageId, controlPlaneWorkRequest, err = cad.ensureImage(constants.OciImageName, controlPlaneArch, cad.ClusterConfig.KubeVersion, false)
		if err != nil {
			return err
		}
		workerImageId, workerWorkRequest, err = cad.ensureImage(constants.OciImageName, workerArch, cad.ClusterConfig.KubeVersion, false)
		if err != nil {
			return err
		}

		if controlPlaneWorkRequest != "" {
			imageImports[controlPlaneWorkRequest] = "Importing control plane image"
		}
		if workerWorkRequest != "" {
			imageImports[workerWorkRequest] = "Importing worker image"
		}
	}
	err = oci.WaitForWorkRequests(imageImports)
	if err != nil {
		return err
	}
	if controlPlaneImageId != "" {
		err = upload.EnsureImageDetails(compartmentId, controlPlaneImageId, controlPlaneArch)
		if err != nil {
			return err
		}
	}
	if workerImageId != "" {
		err = upload.EnsureImageDetails(compartmentId, workerImageId, workerArch)
		if err != nil {
			return err
		}
	}

	return nil
}

func (cad *ClusterApiDriver) waitForKubeconfig(client kubernetes.Interface, clusterName string) (string, error) {
	var kubeconfig string
	kcfgSecretIface, _, err := util.LinearRetryTimeout(func(i interface{}) (interface{}, bool, error) {
		log.Debugf("Looking for secrets in %s with label %s = %s", cad.ResourceNamespace, ClusterNameLabel, clusterName)
		secrets, err := k8s.FindSecretsByLabelKeyVal(client, cad.ResourceNamespace, ClusterNameLabel, clusterName)
		if err != nil {
			log.Debugf("Error finding secret: %+v", err)
			return nil, false, err
		}
		if len(secrets.Items) == 0 {
			log.Debugf("No secrets found")
			return nil, false, fmt.Errorf("no kubeconfig found for cluster %s in namespace %s", clusterName, cad.ResourceNamespace)
		}

		// Find the secret that looks kubeconfig'y
		for _, s := range secrets.Items {
			if strings.Contains(s.ObjectMeta.Name, "kubeconfig") {
				return &s, false, nil
			}
		}
		return nil, false, fmt.Errorf("no kubeconfig found for cluster %s in namespace %s", clusterName, cad.ResourceNamespace)
	}, nil, 20*time.Minute)

	if err != nil {
		return "", err
	}

	kcfgSecret, ok := kcfgSecretIface.(*v1.Secret)
	if !ok {
		return "", fmt.Errorf("internal error: kubeconfig secret is not a secret")
	}

	// Get the kubeconfig string out of the secret
	kcfgBytes, ok := kcfgSecret.Data["value"]
	if !ok {
		return "", fmt.Errorf("%s is not a valid kubeconfig secret", kcfgSecret.ObjectMeta.Name)
	}
	kubeconfig = string(kcfgBytes)

	return kubeconfig, nil
}

// applyResources creates resources in a cluster if the resource does not
// already exist.  If the resource already exists, it is not modified.
func (cad *ClusterApiDriver) applyResources(restConfig *rest.Config) error {
	resources, err := k8s.Unmarshall(bufio.NewReader(bytes.NewBufferString(cad.ClusterResources)))
	if err != nil {
		return err
	}

	for _, r := range resources {
		err = k8s.CreateResourceIfNotExist(restConfig, &r)
		if err != nil && !strings.Contains(err.Error(), "not found") {
			return err
		}
	}

	return nil
}

func (cad *ClusterApiDriver) Start() (bool, bool, error) {
	// If there is a need to generate a template, do so.
	if cad.FromTemplate {
		// If there is a need to generate a template, ensure that an
		// image is present.
		err := cad.ensureImages()
		if err != nil {
			return false, false, err
		}

		cdi, err := common.GetTemplate(cad.ClusterConfig)
		if err != nil {
			return false, false, err
		}

		cad.ClusterResources = cdi
	}

	if err := oci2.ValidateClusterResources(cad.ClusterResources); err != nil {
		return false, false, err
	}

	// A fair bit of metadata is anchored by the Cluster
	// object in the bundle of Cluster API resources.  Fetch it
	// to a) make sure it exists and b) fetch useful information
	clusterObj, err := cad.getClusterObject()
	if err != nil {
		return false, false, err
	}

	cad.ResourceNamespace = clusterObj.GetNamespace()

	// Apply the given yaml.
	restConfig, clientIface, err := client.GetKubeClient(cad.BootstrapKubeConfig)
	if err != nil {
		return false, false, err
	}

	err = k8s.CreateNamespaceIfNotExists(clientIface, cad.ResourceNamespace)
	if err != nil {
		return false, false, err
	}

	log.Info("Applying Cluster API resources")
	err = cad.applyResources(restConfig)
	if err != nil {
		return false, false, err
	}

	// Get the kubeconfig.  This is done by finding a secret
	// that has the same label as the top level Cluster resource.
	clusterName, _ := clusterObj.GetLabels()[ClusterNameLabel]

	var kubeconfig string
	logutils.WaitFor(logutils.Info, []*logutils.Waiter{
		{
			Message: "Waiting for kubeconfig",
			WaitFunction: func(i interface{}) error {
				kubeconfig, err = cad.waitForKubeconfig(clientIface, clusterName)
				if err != nil {
					return err
				}
				return nil
			},
		},
	})

	if err != nil {
		return false, false, err
	}

	err = os.WriteFile(cad.KubeConfig, []byte(kubeconfig), 0700)
	if err != nil {
		return false, false, err
	}

	_, kubeClient, err := client.GetKubeClient(cad.KubeConfig)

	// Wait for the cluster to start
	_, err = k8s.WaitUntilGetNodesSucceeds(kubeClient)
	if err != nil {
		return false, false, err
	}

	// Populate the OCI-CCM configuration based on the contents of
	// the OCICluster object.
	err = cad.getOciCcmOptions(restConfig)
	if err != nil {
		return false, false, err
	}

	// Once the cluster has started, install all the necessary applications
	// for the workload cluster.
	workloadApps, err := cad.getWorkloadClusterApplications(restConfig, kubeClient)
	if err != nil {
		return false, false, err
	}

	log.Info("Installing applications into workload cluster")
	err = install.InstallApplications(workloadApps, cad.KubeConfig, *cad.ClusterConfig.Quiet)
	if err != nil {
		return false, false, err
	}

	return false, false, nil
}

func (cad *ClusterApiDriver) tryMove(fromBootstrap bool) error {
	// Move the resources to the new cluster
	capiClient, err := capiclient.New(context.TODO(), "")
	if err != nil {
		return nil
	}

	fromKcfg := cad.KubeConfig
	toKcfg := cad.BootstrapKubeConfig
	if fromBootstrap {
		fromKcfg = cad.BootstrapKubeConfig
		toKcfg = cad.KubeConfig
	}

	err = capiClient.Move(context.TODO(), capiclient.MoveOptions{
		FromKubeconfig: capiclient.Kubeconfig{Path: fromKcfg, Context: ""},
		ToKubeconfig:   capiclient.Kubeconfig{Path: toKcfg, Context: ""},
		Namespace:      cad.ResourceNamespace,
		DryRun:         false,
	})
	return err
}

func (cad *ClusterApiDriver) moveCluster(fromBootstrap bool) error {
	haveError := logutils.WaitFor(logutils.Info, []*logutils.Waiter{
		{
			Message: "Migrating Cluster API resources",
			WaitFunction: func(i interface{}) error {
				c, _ := i.(*ClusterApiDriver)
				for {
					err := c.tryMove(fromBootstrap)
					if err != nil && strings.Contains(err.Error(), "cannot start the move operation") {
						// Tolerate errors where the cluster resources
						// are in flux.  They will either stabilize
						// or not.
						log.Debugf("Could not move cluster: %v", err)

						// Spinning up infrastructure can
						// take a while...
						time.Sleep(time.Second * 3)
						continue
					} else if err != nil {
						return err
					}
					break
				}
				return nil
			},
			Args: cad,
		},
	})
	if haveError {
		return fmt.Errorf("Could not move Cluster API resources")
	}
	return nil
}

func (cad *ClusterApiDriver) PostStart() error {
	// If the cluster is not self managed, then the configuration is
	// complete.
	if !*cad.ClusterConfig.Providers.Oci.SelfManaged {
		return nil
	}

	// Install the Cluster API controllers into the new cluster
	capiApplications, err := cad.getApplications()
	if err != nil {
		return err
	}

	err = install.InstallApplications(capiApplications, cad.KubeConfig, *cad.ClusterConfig.Quiet)
	if err != nil {
		return err
	}

	_, kubeClient, err := client.GetKubeClient(cad.KubeConfig)
	if err != nil {
		return err
	}

	// Wait for controllers to settle.  Nodes should have their cloud
	// provider taints removed.  There should also be at least one
	// node that has no control plane taints.
	err = cad.waitForControllers(kubeClient)
	if err != nil {
		return err
	}

	// Move the resources to the new cluster
	log.Info("Migrating Cluster API resources into self-managed cluster")
	err = cad.moveCluster(true)

	// Scale the bootstrap cluster controllers back up.
	return nil
}

func (cad *ClusterApiDriver) Join(kubeconfigPath string, controlPlaneNodes int, workerNodes int) error {
	return fmt.Errorf("Joining new nodes to this cluster is done by editing the KubeadmControlPlane and MachineDeployment resources in the management cluster")
}

func (cad *ClusterApiDriver) Stop() error {
	return fmt.Errorf("ClusterApiDriver.Stop() is not implemented")
}

func (cad *ClusterApiDriver) waitForClusterDeletion(clusterName string, clusterNs string) error {
	restConfig, _, err := client.GetKubeClient(cad.BootstrapKubeConfig)
	if err != nil {
		return err
	}

	_, _, err = util.LinearRetryTimeout(func(i interface{}) (interface{}, bool, error) {
		u, err := k8s.GetResourceByIdentifier(restConfig, "cluster.x-k8s.io", "v1beta1", "Cluster", clusterName, clusterNs)
		if u != nil {
			log.Debugf("Found cluster %s/%s with UID %s", clusterNs, clusterName, u.GetUID())
		} else {
			log.Debugf("Resource for cluster %s/%s was nil", clusterNs, clusterName)
		}
		if err != nil {
			if strings.Contains(err.Error(), "not found") {
				return nil, false, nil
			}

			return nil, false, err
		}

		return nil, false, fmt.Errorf("Cluster %s/%s is not yet deleted", clusterNs, clusterName)

	}, nil, 20*time.Minute)
	return err
}

func (cad *ClusterApiDriver) deleteCluster(clusterName string, clusterNs string) error {
	restConfig, _, err := client.GetKubeClient(cad.BootstrapKubeConfig)
	if err != nil {
		return err
	}

	log.Infof("Deleting Cluster %s/%s", clusterNs, clusterName)
	err = k8s.DeleteResourceByIdentifier(restConfig, "cluster.x-k8s.io", "v1beta1", "Cluster", clusterName, clusterNs)
	if err != nil {
		return err
	}

	haveError := logutils.WaitFor(logutils.Info, []*logutils.Waiter{
		{
			Message: "Waiting for deletion",
			WaitFunction: func(i interface{}) error {
				return cad.waitForClusterDeletion(clusterName, clusterNs)
			},
		},
	})

	if haveError {
		return fmt.Errorf("Error deleting cluster")
	}
	return nil
}

func (cad *ClusterApiDriver) Delete() error {
	log.Debugf("Entering Delete for CAPI cluster %s", *cad.ClusterConfig.Name)
	cad.Deleted = true
	if cad.FromTemplate {
		cdi, err := common.GetTemplate(cad.ClusterConfig)
		if err != nil {
			return err
		}
		cad.ClusterResources = cdi
	}

	// Get the namespace.  This is done by finding the metadata
	// for the Cluster resource.
	clusterObj, err := cad.getClusterObject()
	if err != nil {
		return err
	}

	// No need to check if the label exists again.  The filter function
	// already verified that.
	cad.ResourceNamespace = clusterObj.GetNamespace()
	clusterName := clusterObj.GetName()

	// If this is a self-managed cluster, pivot back into the bootstrap cluster.
	// This is in a for loop so there are break semantics available
	for {
		if !*cad.ClusterConfig.Providers.Oci.SelfManaged {
			break
		}

		// If the kubeconfig for the this cluster does not exist,
		// assume that the resources are in the target cluster.
		_, err = os.Stat(cad.KubeConfig)
		if err != nil {
			if os.IsNotExist(err) {
				break
			}
			return err
		}

		// If the objects are not in this cluster, don't try
		// to move them.  Treat any error as not being able to
		// find the objects.  If they actually are in the cluster
		// but cannot be found, the deletion code from the bootstrap
		// cluster will fail.
		restConfig, _, err := client.GetKubeClient(cad.KubeConfig)
		if err != nil {
			break
		}
		_, err = k8s.GetResourceByIdentifier(restConfig, "cluster.x-k8s.io", "v1beta1", "Cluster", clusterObj.GetName(), clusterObj.GetNamespace())
		if err != nil {
			break
		}

		err = cad.moveCluster(false)
		if err != nil {
			return err
		}

		// Only ever do this loop once.  The goal is to have
		// access to break, not to do this more than once.
		break
	}

	return cad.deleteCluster(clusterName, clusterObj.GetNamespace())
}

func (cad *ClusterApiDriver) Close() error {
	// There needs to be some logic to figure out when a cluster
	// is done being deleted.  It is not reasoble to develop
	// this against the OCI CAPI provider because it is unreliable
	// when deleting clusters.  For now, leave the ephemeral one
	// behind so that deletion can continue in the background.
	if cad.Deleted {
		return nil
	}

	if cad.Ephemeral && *cad.ClusterConfig.Providers.Oci.SelfManaged {
		err := start.StopEphemeralCluster(cad.ClusterConfig)
		if err != nil {
			return err
		}
	}

	return nil
}

func (cad *ClusterApiDriver) GetKubeconfigPath() string {
	return cad.KubeConfig
}

func (cad *ClusterApiDriver) GetKubeAPIServerAddress() string {
	return ""
}

func (cad *ClusterApiDriver) PostInstallHelpStanza() string {
	return fmt.Sprintf("To access the cluster:\n    use %s", cad.KubeConfig)
}

func (Cad *ClusterApiDriver) DefaultCNIInterfaces() []string {
	return []string{}
}<|MERGE_RESOLUTION|>--- conflicted
+++ resolved
@@ -578,26 +578,16 @@
 	return cad, nil
 }
 
-<<<<<<< HEAD
-func (cad *ClusterApiDriver) ensureImage(arch string) (string, string, error) {
+func (cad *ClusterApiDriver) ensureImage(name string, arch string, version string, force bool) (string, string, error) {
 	compartmentId, err := oci.GetCompartmentId(*cad.ClusterConfig.Providers.Oci.Compartment)
-=======
-func (cad *ClusterApiDriver) ensureImage(name string, arch string, version string, force bool) (string, string, error) {
-	compartmentId, err := oci.GetCompartmentId(cad.ClusterConfig.Providers.Oci.Compartment)
->>>>>>> 3e0b1d79
 	if err != nil {
 		return "", "", err
 	}
 
 	// Check for a local image.  First see if there is already an image
 	// available in OCI
-<<<<<<< HEAD
-	_, err = oci.GetImage(constants.OciImageName, *cad.ClusterConfig.KubeVersion, arch, compartmentId)
-	if err == nil {
-=======
-	_, found, err := oci.GetImage(constants.OciImageName, cad.ClusterConfig.KubeVersion, arch, compartmentId)
+	_, found, err := oci.GetImage(constants.OciImageName, *cad.ClusterConfig.KubeVersion, arch, compartmentId)
 	if found && !force {
->>>>>>> 3e0b1d79
 		// An image was found.  Perfect.
 		return "", "", nil
 	} else if err != nil {
@@ -663,7 +653,7 @@
 	if controlPlaneArch == workerArch {
 		workRequest := ""
 		var err error
-		controlPlaneImageId, workRequest, err = cad.ensureImage(constants.OciImageName, controlPlaneArch, cad.ClusterConfig.KubeVersion, false)
+		controlPlaneImageId, workRequest, err = cad.ensureImage(constants.OciImageName, controlPlaneArch, *cad.ClusterConfig.KubeVersion, false)
 		if err != nil {
 			return err
 		}
@@ -674,11 +664,11 @@
 		controlPlaneWorkRequest := ""
 		workerWorkRequest := ""
 		var err error
-		controlPlaneImageId, controlPlaneWorkRequest, err = cad.ensureImage(constants.OciImageName, controlPlaneArch, cad.ClusterConfig.KubeVersion, false)
+		controlPlaneImageId, controlPlaneWorkRequest, err = cad.ensureImage(constants.OciImageName, controlPlaneArch, *cad.ClusterConfig.KubeVersion, false)
 		if err != nil {
 			return err
 		}
-		workerImageId, workerWorkRequest, err = cad.ensureImage(constants.OciImageName, workerArch, cad.ClusterConfig.KubeVersion, false)
+		workerImageId, workerWorkRequest, err = cad.ensureImage(constants.OciImageName, workerArch, *cad.ClusterConfig.KubeVersion, false)
 		if err != nil {
 			return err
 		}
