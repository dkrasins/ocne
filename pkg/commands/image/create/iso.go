// Copyright (c) 2025, Oracle and/or its affiliates.
// Licensed under the Universal Permissive License v 1.0 as shown at https://oss.oracle.com/licenses/upl.

package create

import (
	"fmt"
	"os"
	"path/filepath"
	"strings"

	log "github.com/sirupsen/logrus"
	"github.com/diskfs/go-diskfs/filesystem/squashfs"
	"github.com/diskfs/go-diskfs/filesystem/iso9660"

	"github.com/diskfs/go-diskfs/filesystem"
	"github.com/diskfs/go-diskfs/partition/gpt"
	otypes "github.com/oracle-cne/ocne/pkg/config/types"
	"github.com/oracle-cne/ocne/pkg/util"
	"github.com/oracle-cne/ocne/pkg/util/disk"
	"github.com/oracle-cne/ocne/pkg/util/linux"
	"github.com/oracle-cne/ocne/pkg/file"
	"github.com/oracle-cne/ocne/pkg/image"
)

const (
	// Files from the syslinux image.  These lack a
	// leading slash because they come from a tarball.
	IsoLinux = "usr/share/syslinux/isolinux.bin"
	LdLinux = "usr/share/syslinux/ldlinux.c32"
	Libcom = "usr/share/syslinux/libcom32.c32"
	Libutil = "usr/share/syslinux/libutil.c32"
	Vesamenu = "usr/share/syslinux/vesamenu.c32"

	IsoLinuxDest = "isolinux/isolinux.bin"
	LdLinuxDest = "isolinux/ldlinux.c32"
	LibcomDest = "isolinux/libcom32.c32"
	LibutilDest = "isolinux/libutil.c32"
	VesamenuDest = "isolinux/vesamenu.c32"

	// Files from the EFI partition
	BootX64 = "/EFI/BOOT/BOOTX64.EFI"
	GrubX64 = "/EFI/redhat/grubx64.efi"
	MMX64 = "/EFI/redhat/mmx64.efi"

	BootX64Dest = "EFI/BOOT/BOOTX64.EFI"
	GrubX64Dest = "EFI/BOOT/grubx64.efi"
	MMX64Dest = "EFI/BOOT/mmx64.efi"


	// Files from Boot partition
	GrubConfig = "/loader.1/entries/ostree-1-ock.conf"

	EfiGrubConfigDest = "EFI/BOOT/grub.cfg"
	GrubConfigDest = "isolinux/grub.conf"
	KernelDest = "isolinux/vmlinuz"
	InitrdDest = "isolinux/initrd.img"

	ImagesKernelDest = "images/pxeboot/vmlinuz"
	ImagesInitrdDest = "images/pxeboot/initrd.img"

	// Files from Root filesystem
	RootDest = "images/ock.img"

	DefaultDirUid = 0
	DefaultDirGid = 0
	DefaultDirMode = 0755

	DefaultFileUid = 0
	DefaultFileGid = 0
	DefaultFileMode = 0644
)

var fileMapping = map[string]string{
	IsoLinux: IsoLinuxDest,
	LdLinux: LdLinuxDest,
	Libcom: LibcomDest,
	Libutil: LibutilDest,
	Vesamenu: VesamenuDest,
	BootX64: BootX64Dest,
	GrubX64: GrubX64Dest,
	MMX64: MMX64Dest,
}

func CreateIso(startConfig *otypes.Config, clusterConfig *otypes.ClusterConfig, options CreateOptions) error {
	// Do the work to balance time vs certainty.  Short, uncertain things go
	// first.  Long, uncertain things go next.  Short, mostly certain things
	// are after than.  Finally, long mostly certain tasks are at the end.

	tmpPath, err := file.CreateOcneTempDir(tempDir)
	if err != nil {
		return err
	}
	//defer os.RemoveAll(tmpPath)

	//  Get the syslinux image.
	log.Infof("Getting syslinux container image for architecture: %s", options.Architecture)
	syslinuxRef, err := image.GetOrPull(clusterConfig.Providers.Byo.Iso.UtilityImage, options.Architecture)
	if err != nil {
		return err
	}

	// Get all the files out of the syslinux image
	isoFiles, err := image.FindInImage(syslinuxRef, options.Architecture, []string{
		IsoLinux,
		LdLinux,
		Libcom,
		Libutil,
		Vesamenu,
	})
	if err != nil {
		return err
	}

	log.Debugf("Found all syslinux files")
	for f, c := range isoFiles {
		log.Debugf("  %s contains %s", f, util.HumanReadableSize(uint64(len(c))))
	}

	// Get the OCK image
	// Get the tarstream of the boot qcow2 image
	log.Infof("Getting local boot image for architecture: %s", options.Architecture)
	tarStream, closer, err := image.EnsureBaseQcow2Image(clusterConfig.BootVolumeContainerImage, options.Architecture)
	if err != nil {
		return err
	}
	defer closer()

	// Write the local image. e.g. ~/.ocne/tmp/create-images.xyz/boot.oci
	localImagePath := filepath.Join(tmpPath, localVMImage+".oci")
	err = writeFile(tarStream, localImagePath)
	if err != nil {
		return err
	}

	qcowImg, err := disk.OpenQcow2(localImagePath)
	if err != nil {
		return err
	}

	// Get filesystems
	var efiFs filesystem.FileSystem
	var rootFs filesystem.FileSystem
	var bootFs filesystem.FileSystem

	var rootPart *gpt.Partition

	partTable, err := qcowImg.GetPartitionTable()
	if err != nil {
		return err
	}

	for i, pt := range partTable.GetPartitions() {
		gptPart, ok := pt.(*gpt.Partition)
		if !ok {
			return fmt.Errorf("Partition %d is not a GPT partition", i)
		}

		thefs, err := qcowImg.GetFilesystem(i)
		if err != nil {
			return err
		}

		if strings.Contains(gptPart.Name, "EFI") {
			efiFs = thefs
		} else if gptPart.Name == "root" {
			rootFs = thefs
			rootPart = gptPart
		} else if gptPart.Name == "boot" {
			bootFs = thefs
		}
	}

	if efiFs == nil {
		return fmt.Errorf("Could not find EFI filesystem")
	} else if rootFs == nil {
		return fmt.Errorf("Could not find root filesystem")
	} else if bootFs == nil {
		return fmt.Errorf("Could not find boot filesystem")
	}

	// Get the EFI files
	efiFiles, err := disk.FindFilesInFilesystem(efiFs, []string{
		BootX64,
		GrubX64,
		MMX64,
	})
	if err != nil {
	}

	log.Debugf("Found all EFI files")
	for f, c := range efiFiles {
		log.Debugf("  %s has %s", f, util.HumanReadableSize(uint64(len(c))))
	}


	// Get the grub configuration.  Once that is found, sniff around in it
	// to find a reasonable kernel and initrd to use.
	grubConf, err := disk.GetFileInFilesystem(bootFs, GrubConfig)
	if err != nil {
		return err
	}

	menuEntry, err := linux.ParseMenuEntry(string(grubConf))
	if err != nil {
		return err
	}

	// Get the ostree that is the source of the content going
	// into the squashfs
	ostreeArgs := linux.GetKernelArg(menuEntry.KernelArgs, "ostree")
	if len(ostreeArgs) == 0 {
		return fmt.Errorf("grub menu entry did not specify an ostree deployment")
	}
	ostreePath, err := disk.RealPath(rootFs, ostreeArgs[0])
	if err != nil {
		return err
	}

	kernelPath := menuEntry.Kernel
	initrdPath := menuEntry.Initrd
	log.Debugf("ostree: %s", ostreePath)
	log.Debugf("Kernel: %s", kernelPath)
	log.Debugf("Initrd: %s", initrdPath)

	bootFiles, err := disk.FindFilesInFilesystem(bootFs, []string{
		kernelPath,
		initrdPath,
	})
	if err != nil {
		return err
	}

	bootTree := &disk.File{
		IsDir: true,
	}
	bootTree.AddFile(ImagesKernelDest, bootFiles[kernelPath], DefaultFileUid, DefaultFileGid, DefaultFileMode, DefaultDirUid, DefaultDirGid, DefaultDirMode)
	bootTree.AddFile(ImagesInitrdDest, bootFiles[initrdPath], DefaultFileUid, DefaultFileGid, DefaultFileMode, DefaultDirUid, DefaultDirGid, DefaultDirMode)
	bootTree.AddFile(KernelDest, bootFiles[kernelPath], DefaultFileUid, DefaultFileGid, DefaultFileMode, DefaultDirUid, DefaultDirGid, DefaultDirMode)
	bootTree.AddFile(InitrdDest, bootFiles[initrdPath], DefaultFileUid, DefaultFileGid, DefaultFileMode, DefaultDirUid, DefaultDirGid, DefaultDirMode)

	for f, c := range efiFiles {
		bootTree.AddFile(fileMapping[f], c, DefaultFileUid, DefaultFileGid, DefaultFileMode, DefaultDirUid, DefaultDirGid, DefaultDirMode)
	}
	for f, c := range isoFiles {
		bootTree.AddFile(fileMapping[f], c, DefaultFileUid, DefaultFileGid, DefaultFileMode, DefaultDirUid, DefaultDirGid, DefaultDirMode)
	}
	bootTree.AddISO9660TransTbl()

	// Embed an ignition file into the initrd.

	// Generate a reasonable grub configuration.

	// Dump the root filesystem into a squashfs
	tmpDir, err := os.MkdirTemp("", "ocneIso")
	if err != nil {
		return err
	}

	rootSquashDiskPath := filepath.Join(tmpDir, "rootSquash")

	// If this is an xfs partition, get the amount of data being
	// copied to use for a progress bar.  At present, this is
	// the only filesystem implementation that can do this.  Thankfully
	// it is the only realistic option for the root filesystem.
	rootXfsFs, ok := rootFs.(*disk.XfsFilesystem)
	var rootUsed uint64
	if ok {
		rootPartSize := rootPart.Size
		rootUsed = rootPartSize - rootXfsFs.Free()
		log.Debugf("Root filesystem size: %s", util.HumanReadableSize(rootUsed))
	}

	//defer os.RemoveAll(tmpDir)
	rootSquashDisk, rootSquashFs, err := disk.MakeSquashfs(rootSquashDiskPath, 8 * 1024 * 1024 * 1024)
	if err != nil {
		return err
	}

	// Copy in the checked out ostree.  This is a read-only filesystem, so
	// retaining the actual ostree commits is not relevant.  Use the total
	// used space as an estimate for how data needs to be copied.  ostree
	// checkouts are done with hard links, so there is roughly twice as
	// much apparent disk use as actual disk use.  Given that only half
	// of that apparent data is required, it's a reasonable estimate.
	err = disk.CopyFilesystem(rootFs, rootSquashFs, ostreePath, rootUsed)
	if err != nil {
		// TODO remove this
		rootSquashFs.Finalize(squashfs.FinalizeOptions{})
		return err
	}

<<<<<<< HEAD
	err = rootSquashFs.Finalize(squashfs.FinalizeOptions{
		Compression: &squashfs.CompressorGzip{
			CompressionLevel: 9,
			WindowSize: 65535,
			Strategies: map[squashfs.GzipStrategy]bool{
				squashfs.GzipDefault: true,
			},
		},
		Xattrs: true,
	})
=======
	err = rootSquashFs.Finalize(squashfs.FinalizeOptions{})
//	err = rootSquashFs.Finalize(squashfs.FinalizeOptions{
//		Compression: &squashfs.CompressorGzip{
//			CompressionLevel: 9,
//			WindowSize: 65535,
//			Strategies: map[squashfs.GzipStrategy]bool{
//				squashfs.GzipDefault: true,
//			},
//		},
//		Xattrs: true,
//	})
>>>>>>> cfafb7f4
	if err != nil {
		return err
	}

	err = rootSquashDisk.Close()
	if err != nil {
		return err
	}

	log.Infof("Wrote squashfs to %s", rootSquashDiskPath)

	// Stuff the whole thing into an iso
	isoDisk, isoFs, err := disk.MakeISO9660(options.Destination, 8 * 1024 * 1024 * 1024)
	if err != nil {
		return err
	}

	err = disk.CopyFiles(isoFs, bootTree.Entries, "/")
	if err != nil {
		return err
	}

	err = isoFs.Finalize(iso9660.FinalizeOptions{
		VolumeIdentifier: "ock",
		ElTorito: &iso9660.ElTorito{
			BootCatalog: "isolinux/boot.cat",
			Entries: []*iso9660.ElToritoEntry{
				{
					Platform:  iso9660.BIOS,
					Emulation: iso9660.NoEmulation,
					BootFile:  IsoLinuxDest,
					BootTable: true,
					LoadSize:  4,
				},
				{
					Platform:  iso9660.EFI,
					Emulation: iso9660.NoEmulation,
					BootFile:  BootX64Dest,
				},
			},
		},
	})
	if err != nil {
		return err
	}

	err = isoDisk.Close()
	if err != nil {
		return err
	}

	log.Infof("Wrote image to %s", options.Destination)

	return nil
}<|MERGE_RESOLUTION|>--- conflicted
+++ resolved
@@ -290,19 +290,9 @@
 		return err
 	}
 
-<<<<<<< HEAD
 	err = rootSquashFs.Finalize(squashfs.FinalizeOptions{
-		Compression: &squashfs.CompressorGzip{
-			CompressionLevel: 9,
-			WindowSize: 65535,
-			Strategies: map[squashfs.GzipStrategy]bool{
-				squashfs.GzipDefault: true,
-			},
-		},
 		Xattrs: true,
 	})
-=======
-	err = rootSquashFs.Finalize(squashfs.FinalizeOptions{})
 //	err = rootSquashFs.Finalize(squashfs.FinalizeOptions{
 //		Compression: &squashfs.CompressorGzip{
 //			CompressionLevel: 9,
@@ -313,7 +303,6 @@
 //		},
 //		Xattrs: true,
 //	})
->>>>>>> cfafb7f4
 	if err != nil {
 		return err
 	}
